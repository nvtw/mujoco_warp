--- conflicted
+++ resolved
@@ -34,11 +34,8 @@
 
   NUT = "NUT"
   BOLT = "BOLT"
-<<<<<<< HEAD
   TORUS = "TORUS"
-=======
   GEAR = "GEAR"
->>>>>>> 4f731941
 
 
 def register_sdf_plugins(mjwarp) -> Dict[str, int]:
@@ -46,29 +43,20 @@
         <extension>
         <plugin plugin="mujoco.sdf.nut"><instance name="n"/></plugin>
         <plugin plugin="mujoco.sdf.bolt"><instance name="b"/></plugin>
-<<<<<<< HEAD
         <plugin plugin="mujoco.sdf.torus"><instance name="t"/></plugin>
-=======
         <plugin plugin="mujoco.sdf.gear"><instance name="g"/></plugin>
->>>>>>> 4f731941
         </extension>
         <asset>
         <mesh name="nm"><plugin instance="n"/></mesh>
         <mesh name="bm"><plugin instance="b"/></mesh>
-<<<<<<< HEAD
         <mesh name="tm"><plugin instance="t"/></mesh>
-=======
         <mesh name="gm"><plugin instance="g"/></mesh>
->>>>>>> 4f731941
         </asset>
         <worldbody>
         <body><geom type="sdf" name="ng" mesh="nm"><plugin instance="n"/></geom></body>
         <body><geom type="sdf" name="bg" mesh="bm"><plugin instance="b"/></geom></body>
-<<<<<<< HEAD
         <body><geom type="sdf" name="tg" mesh="tm"><plugin instance="t"/></geom></body>
-=======
         <body><geom type="sdf" name="gg" mesh="gm"><plugin instance="g"/></geom></body>
->>>>>>> 4f731941
         </worldbody>
         </mujoco>"""
 
@@ -85,15 +73,12 @@
       sdf_types[SDFType.NUT.value] = int(m.plugin[i])
     elif name == "bg":
       sdf_types[SDFType.BOLT.value] = int(m.plugin[i])
-<<<<<<< HEAD
     elif name == "tg":
       sdf_types[SDFType.TORUS.value] = int(m.plugin[i])
 
 
-=======
     elif name == "gg":
       sdf_types[SDFType.GEAR.value] = int(m.plugin[i])
->>>>>>> 4f731941
 
   @wp.func
   def user_sdf(p: wp.vec3, attr: wp.vec3, sdf_type: int) -> float:
@@ -102,13 +87,10 @@
       result = nut(p, attr)
     elif sdf_type == wp.static(sdf_types[SDFType.BOLT.value]):
       result = bolt(p, attr)
-<<<<<<< HEAD
     elif sdf_type == wp.static(sdf_types[SDFType.TORUS.value]):
       result = torus(p, attr)
-=======
     elif sdf_type == wp.static(sdf_types[SDFType.GEAR.value]):
       result = gear(p, attr)
->>>>>>> 4f731941
     return result
 
   @wp.func
@@ -117,16 +99,15 @@
       return nut_sdf_grad(p, attr)
     elif sdf_type == wp.static(sdf_types[SDFType.BOLT.value]):
       return bolt_sdf_grad(p, attr)
-<<<<<<< HEAD
     elif sdf_type == wp.static(sdf_types[SDFType.TORUS.value]):
       return torus_sdf_grad(p, attr)
-=======
     elif sdf_type == wp.static(sdf_types[SDFType.GEAR.value]):
       return gear_sdf_grad(p, attr)
->>>>>>> 4f731941
     return wp.vec3()
 
   mjwarp._src.collision_sdf.user_sdf = user_sdf
   mjwarp._src.collision_sdf.user_sdf_grad = user_sdf_grad
+  mjwarp._src.collision_sdf.user_sdf = user_sdf
+  mjwarp._src.collision_sdf.user_sdf_grad = user_sdf_grad
 
   return sdf_types