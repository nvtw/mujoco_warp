# Copyright 2025 The Newton Developers
#
# Licensed under the Apache License, Version 2.0 (the "License");
# you may not use this file except in compliance with the License.
# You may obtain a copy of the License at
#
#     http://www.apache.org/licenses/LICENSE-2.0
#
# Unless required by applicable law or agreed to in writing, software
# distributed under the License is distributed on an "AS IS" BASIS,
# WITHOUT WARRANTIES OR CONDITIONS OF ANY KIND, either express or implied.
# See the License for the specific language governing permissions and
# limitations under the License.
# ==============================================================================

from math import ceil

import warp as wp

from . import math
from . import smooth
from . import support
from . import types
from .block_cholesky import create_blocked_cholesky_func
from .block_cholesky import create_blocked_cholesky_solve_func
from .warp_util import event_scope
from .warp_util import kernel as nested_kernel


@wp.func
def _rescale(nv: int, stat_meaninertia: float, value: float) -> float:
  return value / (stat_meaninertia * float(wp.max(1, nv)))


@wp.func
def _in_bracket(x: wp.vec3, y: wp.vec3) -> bool:
  return (x[1] < y[1] and y[1] < 0.0) or (x[1] > y[1] and y[1] > 0.0)


@wp.func
def _eval_pt(quad: wp.vec3, alpha: float) -> wp.vec3:
  return wp.vec3(
    alpha * alpha * quad[2] + alpha * quad[1] + quad[0],
    2.0 * alpha * quad[2] + quad[1],
    2.0 * quad[2],
  )


@wp.func
def _eval_pt_elliptic(
  # Model:
  opt_impratio: float,
  # In:
  friction: types.vec5,
  u0: float,
  uu: float,
  uv: float,
  vv: float,
  jv: float,
  D: float,
  quad: wp.vec3,
  alpha: float,
) -> wp.vec3:
  mu = friction[0] / wp.sqrt(opt_impratio)
  v0 = jv * mu
  n = u0 + alpha * v0
  tsqr = uu + alpha * (2.0 * uv + alpha * vv)
  t = wp.sqrt(tsqr)  # tangential force

  bottom_zone = ((tsqr <= 0.0) and (n < 0)) or ((tsqr > 0.0) and ((mu * n + t) <= 0.0))
  middle_zone = (tsqr > 0) and (n < (mu * t)) and ((mu * n + t) > 0.0)

  # elliptic bottom zone: quadratic cose
  if bottom_zone:
    pt = _eval_pt(quad, alpha)
  else:
    pt = wp.vec3(0.0)

  # elliptic middle zone
  if t == 0.0:
    t += types.MJ_MINVAL

  if tsqr == 0.0:
    tsqr += types.MJ_MINVAL

  n1 = v0
  t1 = (uv + alpha * vv) / t
  t2 = vv / t - (uv + alpha * vv) * t1 / tsqr

  if middle_zone:
    mu2 = mu * mu
    dm = D / wp.max(mu2 * (1.0 + mu2), types.MJ_MINVAL)
    nmt = n - mu * t
    n1mut1 = n1 - mu * t1

    pt += wp.vec3(
      0.5 * dm * nmt * nmt,
      dm * nmt * n1mut1,
      dm * (n1mut1 * n1mut1 - nmt * mu * t2),
    )

  return pt


@wp.kernel
def linesearch_iterative_gtol(
  # Model:
  nv: int,
  opt_tolerance: float,
  opt_ls_tolerance: float,
  stat_meaninertia: float,
  # Data in:
  efc_search_dot_in: wp.array(dtype=float),
  efc_done_in: wp.array(dtype=bool),
  # Data out:
  efc_gtol_out: wp.array(dtype=float),
):
  worldid = wp.tid()

  if efc_done_in[worldid]:
    return

  snorm = wp.math.sqrt(efc_search_dot_in[worldid])
  scale = stat_meaninertia * wp.float(wp.max(1, nv))
  efc_gtol_out[worldid] = opt_tolerance * opt_ls_tolerance * snorm * scale


@wp.kernel
def linesearch_iterative_init_p0_gauss(
  # Data in:
  efc_quad_gauss_in: wp.array(dtype=wp.vec3),
  efc_done_in: wp.array(dtype=bool),
  # Data out:
  efc_p0_out: wp.array(dtype=wp.vec3),
):
  worldid = wp.tid()

  if efc_done_in[worldid]:
    return

  quad = efc_quad_gauss_in[worldid]
  efc_p0_out[worldid] = wp.vec3(quad[0], quad[1], 2.0 * quad[2])


@wp.kernel
def linesearch_iterative_init_p0_elliptic0(
  # Data in:
  ne_in: wp.array(dtype=int),
  nf_in: wp.array(dtype=int),
  nl_in: wp.array(dtype=int),
  nefc_in: wp.array(dtype=int),
  efc_worldid_in: wp.array(dtype=int),
  efc_Jaref_in: wp.array(dtype=float),
  efc_quad_in: wp.array(dtype=wp.vec3),
  efc_done_in: wp.array(dtype=bool),
  efc_condim_in: wp.array(dtype=int),
  # Data out:
  efc_p0_out: wp.array(dtype=wp.vec3),
):
  efcid = wp.tid()

  if efcid >= nefc_in[0]:
    return

  worldid = efc_worldid_in[efcid]

  if efc_done_in[worldid]:
    return

  active = efc_Jaref_in[efcid] < 0.0

  nef = ne_in[0] + nf_in[0]
  nefl = nef + nl_in[0]
  if efcid < nef:
    active = True
  elif efcid >= nefl and efc_condim_in[efcid] > 1:
    active = False

  if active:
    quad = efc_quad_in[efcid]
    wp.atomic_add(efc_p0_out, worldid, wp.vec3(quad[0], quad[1], 2.0 * quad[2]))


@wp.kernel
def linesearch_iterative_init_p0_elliptic1(
  # Model:
  opt_impratio: float,
  # Data in:
  ncon_in: wp.array(dtype=int),
  contact_friction_in: wp.array(dtype=types.vec5),
  contact_dim_in: wp.array(dtype=int),
  contact_efc_address_in: wp.array2d(dtype=int),
  contact_worldid_in: wp.array(dtype=int),
  efc_D_in: wp.array(dtype=float),
  efc_jv_in: wp.array(dtype=float),
  efc_quad_in: wp.array(dtype=wp.vec3),
  efc_done_in: wp.array(dtype=bool),
  efc_u_in: wp.array(dtype=types.vec6),
  efc_uu_in: wp.array(dtype=float),
  efc_uv_in: wp.array(dtype=float),
  efc_vv_in: wp.array(dtype=float),
  # Data out:
  efc_p0_out: wp.array(dtype=wp.vec3),
):
  conid = wp.tid()

  if conid >= ncon_in[0]:
    return

  if efc_done_in[contact_worldid_in[conid]]:
    return

  if contact_dim_in[conid] < 2:
    return

  efcid = contact_efc_address_in[conid, 0]
  worldid = contact_worldid_in[conid]

  pt = _eval_pt_elliptic(
    opt_impratio,
    contact_friction_in[conid],
    efc_u_in[conid][0],
    efc_uu_in[conid],
    efc_uv_in[conid],
    efc_vv_in[conid],
    efc_jv_in[efcid],
    efc_D_in[efcid],
    efc_quad_in[efcid],
    0.0,
  )

  wp.atomic_add(efc_p0_out, worldid, pt)


@wp.kernel
def linesearch_iterative_init_p0_pyramidal(
  # Data in:
  ne_in: wp.array(dtype=int),
  nf_in: wp.array(dtype=int),
  nefc_in: wp.array(dtype=int),
  efc_worldid_in: wp.array(dtype=int),
  efc_Jaref_in: wp.array(dtype=float),
  efc_quad_in: wp.array(dtype=wp.vec3),
  efc_done_in: wp.array(dtype=bool),
  # Data out:
  efc_p0_out: wp.array(dtype=wp.vec3),
):
  efcid = wp.tid()

  if efcid >= nefc_in[0]:
    return

  worldid = efc_worldid_in[efcid]

  if efc_done_in[worldid]:
    return

  if efc_Jaref_in[efcid] >= 0.0 and efcid >= ne_in[0] + nf_in[0]:
    return

  quad = efc_quad_in[efcid]

  wp.atomic_add(efc_p0_out, worldid, wp.vec3(quad[0], quad[1], 2.0 * quad[2]))


@wp.kernel
def linesearch_iterative_init_lo_gauss(
  # Data in:
  efc_quad_gauss_in: wp.array(dtype=wp.vec3),
  efc_done_in: wp.array(dtype=bool),
  efc_p0_in: wp.array(dtype=wp.vec3),
  # Data out:
  efc_lo_out: wp.array(dtype=wp.vec3),
  efc_lo_alpha_out: wp.array(dtype=float),
):
  worldid = wp.tid()

  if efc_done_in[worldid]:
    return

  p0 = efc_p0_in[worldid]
  alpha = -math.safe_div(p0[1], p0[2])
  efc_lo_out[worldid] = _eval_pt(efc_quad_gauss_in[worldid], alpha)
  efc_lo_alpha_out[worldid] = alpha


@wp.kernel
def linesearch_iterative_init_lo_elliptic0(
  # Data in:
  ne_in: wp.array(dtype=int),
  nf_in: wp.array(dtype=int),
  nl_in: wp.array(dtype=int),
  nefc_in: wp.array(dtype=int),
  efc_worldid_in: wp.array(dtype=int),
  efc_Jaref_in: wp.array(dtype=float),
  efc_jv_in: wp.array(dtype=float),
  efc_quad_in: wp.array(dtype=wp.vec3),
  efc_done_in: wp.array(dtype=bool),
  efc_lo_alpha_in: wp.array(dtype=float),
  efc_condim_in: wp.array(dtype=int),
  # Data out:
  efc_lo_out: wp.array(dtype=wp.vec3),
):
  efcid = wp.tid()

  if efcid >= nefc_in[0]:
    return

  worldid = efc_worldid_in[efcid]

  if efc_done_in[worldid]:
    return

  alpha = efc_lo_alpha_in[worldid]

  active = efc_Jaref_in[efcid] + alpha * efc_jv_in[efcid] < 0.0

  nef = ne_in[0] + nf_in[0]
  nefl = nef + nl_in[0]
  if efcid < nef:
    active = True
  elif efcid >= nefl and efc_condim_in[efcid] > 1:
    active = False

  if active:
    wp.atomic_add(efc_lo_out, worldid, _eval_pt(efc_quad_in[efcid], alpha))


@wp.kernel
def linesearch_iterative_init_lo_elliptic1(
  # Model:
  opt_impratio: float,
  # Data in:
  ncon_in: wp.array(dtype=int),
  contact_friction_in: wp.array(dtype=types.vec5),
  contact_dim_in: wp.array(dtype=int),
  contact_efc_address_in: wp.array2d(dtype=int),
  contact_worldid_in: wp.array(dtype=int),
  efc_D_in: wp.array(dtype=float),
  efc_jv_in: wp.array(dtype=float),
  efc_quad_in: wp.array(dtype=wp.vec3),
  efc_done_in: wp.array(dtype=bool),
  efc_lo_alpha_in: wp.array(dtype=float),
  efc_u_in: wp.array(dtype=types.vec6),
  efc_uu_in: wp.array(dtype=float),
  efc_uv_in: wp.array(dtype=float),
  efc_vv_in: wp.array(dtype=float),
  # Data out:
  efc_lo_out: wp.array(dtype=wp.vec3),
):
  conid = wp.tid()

  if conid >= ncon_in[0]:
    return

  if efc_done_in[contact_worldid_in[conid]]:
    return

  if contact_dim_in[conid] < 2:
    return

  efcid = contact_efc_address_in[conid, 0]
  worldid = contact_worldid_in[conid]
  alpha = efc_lo_alpha_in[worldid]
  pt = _eval_pt_elliptic(
    opt_impratio,
    contact_friction_in[conid],
    efc_u_in[conid][0],
    efc_uu_in[conid],
    efc_uv_in[conid],
    efc_vv_in[conid],
    efc_jv_in[efcid],
    efc_D_in[efcid],
    efc_quad_in[efcid],
    alpha,
  )
  wp.atomic_add(efc_lo_out, worldid, pt)


@wp.kernel
def linesearch_iterative_init_lo_pyramidal(
  # Data in:
  ne_in: wp.array(dtype=int),
  nf_in: wp.array(dtype=int),
  nefc_in: wp.array(dtype=int),
  efc_worldid_in: wp.array(dtype=int),
  efc_Jaref_in: wp.array(dtype=float),
  efc_jv_in: wp.array(dtype=float),
  efc_quad_in: wp.array(dtype=wp.vec3),
  efc_done_in: wp.array(dtype=bool),
  efc_lo_alpha_in: wp.array(dtype=float),
  # Data out:
  efc_lo_out: wp.array(dtype=wp.vec3),
):
  efcid = wp.tid()

  if efcid >= nefc_in[0]:
    return

  worldid = efc_worldid_in[efcid]

  if efc_done_in[worldid]:
    return

  alpha = efc_lo_alpha_in[worldid]

  if efc_Jaref_in[efcid] + alpha * efc_jv_in[efcid] < 0.0 or (efcid < ne_in[0] + nf_in[0]):
    wp.atomic_add(efc_lo_out, worldid, _eval_pt(efc_quad_in[efcid], alpha))


@wp.kernel
def linesearch_iterative_init_bounds(
  # Data in:
  efc_done_in: wp.array(dtype=bool),
  efc_p0_in: wp.array(dtype=wp.vec3),
  efc_lo_in: wp.array(dtype=wp.vec3),
  efc_lo_alpha_in: wp.array(dtype=float),
  # Data out:
  efc_lo_out: wp.array(dtype=wp.vec3),
  efc_lo_alpha_out: wp.array(dtype=float),
  efc_hi_out: wp.array(dtype=wp.vec3),
  efc_hi_alpha_out: wp.array(dtype=float),
):
  worldid = wp.tid()

  if efc_done_in[worldid]:
    return

  p0 = efc_p0_in[worldid]
  lo = efc_lo_in[worldid]
  lo_alpha = efc_lo_alpha_in[worldid]
  lo_less = lo[1] < p0[1]

  efc_lo_out[worldid] = wp.where(lo_less, lo, p0)
  efc_lo_alpha_out[worldid] = wp.where(lo_less, lo_alpha, 0.0)
  efc_hi_out[worldid] = wp.where(lo_less, p0, lo)
  efc_hi_alpha_out[worldid] = wp.where(lo_less, 0.0, lo_alpha)


@wp.kernel
def linesearch_iterative_next_alpha_gauss(
  # Data in:
  efc_quad_gauss_in: wp.array(dtype=wp.vec3),
  efc_done_in: wp.array(dtype=bool),
  efc_ls_done_in: wp.array(dtype=bool),
  efc_lo_in: wp.array(dtype=wp.vec3),
  efc_lo_alpha_in: wp.array(dtype=float),
  efc_hi_in: wp.array(dtype=wp.vec3),
  efc_hi_alpha_in: wp.array(dtype=float),
  # Data out:
  efc_lo_next_out: wp.array(dtype=wp.vec3),
  efc_lo_next_alpha_out: wp.array(dtype=float),
  efc_hi_next_out: wp.array(dtype=wp.vec3),
  efc_hi_next_alpha_out: wp.array(dtype=float),
  efc_mid_out: wp.array(dtype=wp.vec3),
  efc_mid_alpha_out: wp.array(dtype=float),
):
  worldid = wp.tid()

  if efc_ls_done_in[worldid]:
    return

  if efc_done_in[worldid]:
    return

  quad = efc_quad_gauss_in[worldid]

  lo = efc_lo_in[worldid]
  lo_alpha = efc_lo_alpha_in[worldid]
  lo_next_alpha = lo_alpha - math.safe_div(lo[1], lo[2])
  efc_lo_next_out[worldid] = _eval_pt(quad, lo_next_alpha)
  efc_lo_next_alpha_out[worldid] = lo_next_alpha

  hi = efc_hi_in[worldid]
  hi_alpha = efc_hi_alpha_in[worldid]
  hi_next_alpha = hi_alpha - math.safe_div(hi[1], hi[2])
  efc_hi_next_out[worldid] = _eval_pt(quad, hi_next_alpha)
  efc_hi_next_alpha_out[worldid] = hi_next_alpha

  mid_alpha = 0.5 * (lo_alpha + hi_alpha)
  efc_mid_out[worldid] = _eval_pt(quad, mid_alpha)
  efc_mid_alpha_out[worldid] = mid_alpha


@wp.kernel
def linesearch_iterative_next_quad_elliptic0(
  # Data in:
  ne_in: wp.array(dtype=int),
  nf_in: wp.array(dtype=int),
  nl_in: wp.array(dtype=int),
  nefc_in: wp.array(dtype=int),
  efc_worldid_in: wp.array(dtype=int),
  efc_Jaref_in: wp.array(dtype=float),
  efc_jv_in: wp.array(dtype=float),
  efc_quad_in: wp.array(dtype=wp.vec3),
  efc_done_in: wp.array(dtype=bool),
  efc_ls_done_in: wp.array(dtype=bool),
  efc_lo_next_alpha_in: wp.array(dtype=float),
  efc_hi_next_alpha_in: wp.array(dtype=float),
  efc_mid_alpha_in: wp.array(dtype=float),
  efc_condim_in: wp.array(dtype=int),
  # Data out:
  efc_lo_next_out: wp.array(dtype=wp.vec3),
  efc_hi_next_out: wp.array(dtype=wp.vec3),
  efc_mid_out: wp.array(dtype=wp.vec3),
):
  efcid = wp.tid()

  if efcid >= nefc_in[0]:
    return

  worldid = efc_worldid_in[efcid]

  if efc_done_in[worldid]:
    return

  if efc_ls_done_in[worldid]:
    return

  nef = ne_in[0] + nf_in[0]
  nefl = nef + nl_in[0]

  quad = efc_quad_in[efcid]
  jaref = efc_Jaref_in[efcid]
  jv = efc_jv_in[efcid]

  alpha = efc_lo_next_alpha_in[worldid]

  active = jaref + alpha * jv < 0.0
  if efcid < nef:
    active = True
  elif efcid >= nefl and efc_condim_in[efcid] > 1:
    active = False

  if active:
    wp.atomic_add(efc_lo_next_out, worldid, _eval_pt(quad, alpha))

  alpha = efc_hi_next_alpha_in[worldid]

  active = jaref + alpha * jv < 0.0
  if efcid < nef:
    active = True
  elif efcid >= nefl and efc_condim_in[efcid] > 1:
    active = False

  if active:
    wp.atomic_add(efc_hi_next_out, worldid, _eval_pt(quad, alpha))

  alpha = efc_mid_alpha_in[worldid]

  active = jaref + alpha * jv < 0.0
  if efcid < nef:
    active = True
  elif efcid >= nefl and efc_condim_in[efcid] > 1:
    active = False

  if active:
    wp.atomic_add(efc_mid_out, worldid, _eval_pt(quad, alpha))


@wp.kernel
def linesearch_iterative_next_quad_elliptic1(
  # Model:
  opt_impratio: float,
  # Data in:
  ncon_in: wp.array(dtype=int),
  contact_friction_in: wp.array(dtype=types.vec5),
  contact_dim_in: wp.array(dtype=int),
  contact_efc_address_in: wp.array2d(dtype=int),
  contact_worldid_in: wp.array(dtype=int),
  efc_D_in: wp.array(dtype=float),
  efc_jv_in: wp.array(dtype=float),
  efc_quad_in: wp.array(dtype=wp.vec3),
  efc_done_in: wp.array(dtype=bool),
  efc_lo_next_alpha_in: wp.array(dtype=float),
  efc_hi_next_alpha_in: wp.array(dtype=float),
  efc_mid_alpha_in: wp.array(dtype=float),
  efc_u_in: wp.array(dtype=types.vec6),
  efc_uu_in: wp.array(dtype=float),
  efc_uv_in: wp.array(dtype=float),
  efc_vv_in: wp.array(dtype=float),
  # Data out:
  efc_lo_next_out: wp.array(dtype=wp.vec3),
  efc_hi_next_out: wp.array(dtype=wp.vec3),
  efc_mid_out: wp.array(dtype=wp.vec3),
):
  conid = wp.tid()

  if conid >= ncon_in[0]:
    return

  worldid = contact_worldid_in[conid]

  if efc_done_in[worldid]:
    return

  if contact_dim_in[conid] < 2:
    return

  efcid = contact_efc_address_in[conid, 0]

  friction = contact_friction_in[conid]
  u = efc_u_in[conid][0]
  uu = efc_uu_in[conid]
  uv = efc_uv_in[conid]
  vv = efc_vv_in[conid]
  jv = efc_jv_in[efcid]
  d = efc_D_in[efcid]
  quad = efc_quad_in[efcid]

  alpha = efc_lo_next_alpha_in[worldid]
  pt = _eval_pt_elliptic(opt_impratio, friction, u, uu, uv, vv, jv, d, quad, alpha)
  wp.atomic_add(efc_lo_next_out, worldid, pt)

  alpha = efc_hi_next_alpha_in[worldid]
  pt = _eval_pt_elliptic(opt_impratio, friction, u, uu, uv, vv, jv, d, quad, alpha)
  wp.atomic_add(efc_hi_next_out, worldid, pt)

  alpha = efc_mid_alpha_in[worldid]
  pt = _eval_pt_elliptic(opt_impratio, friction, u, uu, uv, vv, jv, d, quad, alpha)
  wp.atomic_add(efc_mid_out, worldid, pt)


@wp.kernel
def linesearch_iterative_next_quad_pyramidal(
  # Data in:
  ne_in: wp.array(dtype=int),
  nf_in: wp.array(dtype=int),
  nefc_in: wp.array(dtype=int),
  efc_worldid_in: wp.array(dtype=int),
  efc_Jaref_in: wp.array(dtype=float),
  efc_jv_in: wp.array(dtype=float),
  efc_quad_in: wp.array(dtype=wp.vec3),
  efc_done_in: wp.array(dtype=bool),
  efc_ls_done_in: wp.array(dtype=bool),
  efc_lo_next_alpha_in: wp.array(dtype=float),
  efc_hi_next_alpha_in: wp.array(dtype=float),
  efc_mid_alpha_in: wp.array(dtype=float),
  # Data out:
  efc_lo_next_out: wp.array(dtype=wp.vec3),
  efc_hi_next_out: wp.array(dtype=wp.vec3),
  efc_mid_out: wp.array(dtype=wp.vec3),
):
  efcid = wp.tid()

  if efcid >= nefc_in[0]:
    return

  worldid = efc_worldid_in[efcid]

  if efc_done_in[worldid]:
    return

  if efc_ls_done_in[worldid]:
    return

  nef_active = efcid < ne_in[0] + nf_in[0]

  quad = efc_quad_in[efcid]
  jaref = efc_Jaref_in[efcid]
  jv = efc_jv_in[efcid]

  alpha = efc_lo_next_alpha_in[worldid]
  if jaref + alpha * jv < 0.0 or nef_active:
    wp.atomic_add(efc_lo_next_out, worldid, _eval_pt(quad, alpha))

  alpha = efc_hi_next_alpha_in[worldid]
  if jaref + alpha * jv < 0.0 or nef_active:
    wp.atomic_add(efc_hi_next_out, worldid, _eval_pt(quad, alpha))

  alpha = efc_mid_alpha_in[worldid]
  if jaref + alpha * jv < 0.0 or nef_active:
    wp.atomic_add(efc_mid_out, worldid, _eval_pt(quad, alpha))


@wp.kernel
def linesearch_iterative_swap(
  # Data in:
  efc_gtol_in: wp.array(dtype=float),
  efc_done_in: wp.array(dtype=bool),
  efc_ls_done_in: wp.array(dtype=bool),
  efc_p0_in: wp.array(dtype=wp.vec3),
  efc_lo_in: wp.array(dtype=wp.vec3),
  efc_lo_alpha_in: wp.array(dtype=float),
  efc_hi_in: wp.array(dtype=wp.vec3),
  efc_hi_alpha_in: wp.array(dtype=float),
  efc_lo_next_in: wp.array(dtype=wp.vec3),
  efc_lo_next_alpha_in: wp.array(dtype=float),
  efc_hi_next_in: wp.array(dtype=wp.vec3),
  efc_hi_next_alpha_in: wp.array(dtype=float),
  efc_mid_in: wp.array(dtype=wp.vec3),
  efc_mid_alpha_in: wp.array(dtype=float),
  # Data out:
  efc_alpha_out: wp.array(dtype=float),
  efc_ls_done_out: wp.array(dtype=bool),
  efc_lo_out: wp.array(dtype=wp.vec3),
  efc_lo_alpha_out: wp.array(dtype=float),
  efc_hi_out: wp.array(dtype=wp.vec3),
  efc_hi_alpha_out: wp.array(dtype=float),
):
  worldid = wp.tid()

  if efc_done_in[worldid]:
    return

  if efc_ls_done_in[worldid]:
    return

  lo = efc_lo_in[worldid]
  lo_alpha = efc_lo_alpha_in[worldid]
  hi = efc_hi_in[worldid]
  hi_alpha = efc_hi_alpha_in[worldid]
  lo_next = efc_lo_next_in[worldid]
  lo_next_alpha = efc_lo_next_alpha_in[worldid]
  hi_next = efc_hi_next_in[worldid]
  hi_next_alpha = efc_hi_next_alpha_in[worldid]
  mid = efc_mid_in[worldid]
  mid_alpha = efc_mid_alpha_in[worldid]

  # swap lo:
  swap_lo_lo_next = _in_bracket(lo, lo_next)
  lo = wp.where(swap_lo_lo_next, lo_next, lo)
  lo_alpha = wp.where(swap_lo_lo_next, lo_next_alpha, lo_alpha)
  swap_lo_mid = _in_bracket(lo, mid)
  lo = wp.where(swap_lo_mid, mid, lo)
  lo_alpha = wp.where(swap_lo_mid, mid_alpha, lo_alpha)
  swap_lo_hi_next = _in_bracket(lo, hi_next)
  lo = wp.where(swap_lo_hi_next, hi_next, lo)
  lo_alpha = wp.where(swap_lo_hi_next, hi_next_alpha, lo_alpha)
  efc_lo_out[worldid] = lo
  efc_lo_alpha_out[worldid] = lo_alpha
  swap_lo = swap_lo_lo_next or swap_lo_mid or swap_lo_hi_next

  # swap hi:
  swap_hi_hi_next = _in_bracket(hi, hi_next)
  hi = wp.where(swap_hi_hi_next, hi_next, hi)
  hi_alpha = wp.where(swap_hi_hi_next, hi_next_alpha, hi_alpha)
  swap_hi_mid = _in_bracket(hi, mid)
  hi = wp.where(swap_hi_mid, mid, hi)
  hi_alpha = wp.where(swap_hi_mid, mid_alpha, hi_alpha)
  swap_hi_lo_next = _in_bracket(hi, lo_next)
  hi = wp.where(swap_hi_lo_next, lo_next, hi)
  hi_alpha = wp.where(swap_hi_lo_next, lo_next_alpha, hi_alpha)
  efc_hi_out[worldid] = hi
  efc_hi_alpha_out[worldid] = hi_alpha
  swap_hi = swap_hi_hi_next or swap_hi_mid or swap_hi_lo_next

  # if we did not adjust the interval, we are done
  # also done if either low or hi slope is nearly flat
  gtol = efc_gtol_in[worldid]
  efc_ls_done_out[worldid] = (not swap_lo and not swap_hi) or (lo[1] < 0 and lo[1] > -gtol) or (hi[1] > 0 and hi[1] < gtol)

  # update alpha if we have an improvement
  p0 = efc_p0_in[worldid]
  alpha = 0.0
  improved = lo[0] < p0[0] or hi[0] < p0[0]
  lo_better = lo[0] < hi[0]
  alpha = wp.where(improved and lo_better, lo_alpha, alpha)
  alpha = wp.where(improved and not lo_better, hi_alpha, alpha)
  efc_alpha_out[worldid] = alpha


def _linesearch_iterative(m: types.Model, d: types.Data):
  """Iterative linesearch."""
  d.efc.ls_done.zero_()

  wp.launch(
    linesearch_iterative_gtol,
    dim=(d.nworld,),
    inputs=[
      m.nv, m.opt.tolerance, m.opt.ls_tolerance, m.stat.meaninertia, d.efc.search_dot,
      d.efc.done
    ],
    outputs=[d.efc.gtol])  # fmt: skip

  wp.launch(
    linesearch_iterative_init_p0_gauss,
    dim=(d.nworld,),
    inputs=[
      d.efc.quad_gauss,
      d.efc.done
    ],
    outputs=[d.efc.p0])  # fmt: skip

  if m.opt.cone == types.ConeType.ELLIPTIC:
    wp.launch(
      linesearch_iterative_init_p0_elliptic0,
      dim=(d.njmax,),
      inputs=[
        d.ne, d.nf, d.nl, d.nefc, d.efc.worldid, d.efc.Jaref, d.efc.quad, d.efc.done,
        d.efc.condim
      ],
      outputs=[d.efc.p0])  # fmt: skip
    wp.launch(
      linesearch_iterative_init_p0_elliptic1,
      dim=(d.nconmax),
      inputs=[
        m.opt.impratio, d.ncon, d.contact.friction, d.contact.dim,
        d.contact.efc_address, d.contact.worldid, d.efc.D, d.efc.jv, d.efc.quad,
        d.efc.done, d.efc.u, d.efc.uu, d.efc.uv, d.efc.vv
      ],
      outputs=[d.efc.p0])  # fmt: skip
  else:
    wp.launch(
      linesearch_iterative_init_p0_pyramidal,
      dim=(d.njmax,),
      inputs=[
        d.ne, d.nf, d.nefc, d.efc.worldid, d.efc.Jaref, d.efc.quad, d.efc.done
      ], outputs=[d.efc.p0])  # fmt: skip

  wp.launch(
    linesearch_iterative_init_lo_gauss,
    dim=(d.nworld,),
    inputs=[
      d.efc.quad_gauss, d.efc.done, d.efc.p0
    ],
    outputs=[d.efc.lo, d.efc.lo_alpha])  # fmt: skip

  if m.opt.cone == types.ConeType.ELLIPTIC:
    wp.launch(
      linesearch_iterative_init_lo_elliptic0,
      dim=(d.njmax,),
      inputs=[
        d.ne, d.nf, d.nl, d.nefc, d.efc.worldid, d.efc.Jaref, d.efc.jv, d.efc.quad,
        d.efc.done, d.efc.lo_alpha, d.efc.condim
      ],
      outputs=[d.efc.lo])  # fmt: skip
    wp.launch(
      linesearch_iterative_init_lo_elliptic1,
      dim=(d.nconmax),
      inputs=[
        m.opt.impratio, d.ncon, d.contact.friction, d.contact.dim,
        d.contact.efc_address, d.contact.worldid, d.efc.D, d.efc.jv, d.efc.quad,
        d.efc.done, d.efc.lo_alpha, d.efc.u, d.efc.uu, d.efc.uv, d.efc.vv
      ],
      outputs=[d.efc.lo])  # fmt: skip
  else:
    wp.launch(
      linesearch_iterative_init_lo_pyramidal,
      dim=(d.njmax,),
      inputs=[
        d.ne, d.nf, d.nefc, d.efc.worldid, d.efc.Jaref, d.efc.jv,
        d.efc.quad, d.efc.done, d.efc.lo_alpha
      ],
      outputs=[d.efc.lo])  # fmt: skip

  # set the lo/hi interval bounds

  wp.launch(
    linesearch_iterative_init_bounds,
    dim=(d.nworld,),
    inputs=[d.efc.done, d.efc.p0, d.efc.lo, d.efc.lo_alpha],
    outputs=[d.efc.lo, d.efc.lo_alpha, d.efc.hi, d.efc.hi_alpha])  # fmt: skip

  for _ in range(m.opt.ls_iterations):
    # note: we always launch ls_iterations kernels, but the kernels may early exit if done is true
    # this allows us to preserve cudagraph requirements (no dynamic kernel launching) at the expense
    # of extra launches
    wp.launch(
      linesearch_iterative_next_alpha_gauss,
      dim=(d.nworld,),
      inputs=[
        d.efc.quad_gauss, d.efc.done, d.efc.ls_done, d.efc.lo, d.efc.lo_alpha, d.efc.hi, d.efc.hi_alpha
      ],
      outputs=[
        d.efc.lo_next, d.efc.lo_next_alpha, d.efc.hi_next, d.efc.hi_next_alpha, d.efc.mid, d.efc.mid_alpha
      ])  # fmt: skip

    if m.opt.cone == types.ConeType.ELLIPTIC:
      wp.launch(
        linesearch_iterative_next_quad_elliptic0,
        dim=(d.njmax,),
        inputs=[
          d.ne, d.nf, d.nl, d.nefc, d.efc.worldid, d.efc.Jaref, d.efc.jv, d.efc.quad, d.efc.done, d.efc.ls_done,
          d.efc.lo_next_alpha, d.efc.hi_next_alpha, d.efc.mid_alpha, d.efc.condim
        ],
        outputs=[d.efc.lo_next, d.efc.hi_next, d.efc.mid])  # fmt: skip
      wp.launch(
        linesearch_iterative_next_quad_elliptic1,
        dim=(d.nconmax),
        inputs=[
          m.opt.impratio, d.ncon, d.contact.friction, d.contact.dim, d.contact.efc_address, d.contact.worldid, d.efc.D,
          d.efc.jv, d.efc.quad, d.efc.done, d.efc.lo_next_alpha, d.efc.hi_next_alpha, d.efc.mid_alpha, d.efc.u, d.efc.uu,
          d.efc.uv, d.efc.vv
        ],
        outputs=[d.efc.lo_next, d.efc.hi_next, d.efc.mid])  # fmt: skip
    else:
      wp.launch(
        linesearch_iterative_next_quad_pyramidal,
        dim=(d.njmax,),
        inputs=[
          d.ne, d.nf, d.nefc, d.efc.worldid, d.efc.Jaref, d.efc.jv, d.efc.quad, d.efc.done, d.efc.ls_done,
          d.efc.lo_next_alpha, d.efc.hi_next_alpha, d.efc.mid_alpha
        ],
        outputs=[d.efc.lo_next, d.efc.hi_next, d.efc.mid])  # fmt: skip

    wp.launch(
      linesearch_iterative_swap,
      dim=(d.nworld,),
      inputs=[
        d.efc.gtol, d.efc.done, d.efc.ls_done, d.efc.p0, d.efc.lo, d.efc.lo_alpha, d.efc.hi, d.efc.hi_alpha,
        d.efc.lo_next, d.efc.lo_next_alpha, d.efc.hi_next, d.efc.hi_next_alpha, d.efc.mid, d.efc.mid_alpha
      ],
      outputs=[
        d.efc.alpha, d.efc.ls_done, d.efc.lo, d.efc.lo_alpha, d.efc.hi, d.efc.hi_alpha
      ])  # fmt: skip


@wp.kernel
def linesearch_parallel_quad_total(
  # Data in:
  efc_quad_gauss_in: wp.array(dtype=wp.vec3),
  efc_done_in: wp.array(dtype=bool),
  # Data out:
  efc_quad_total_candidate_out: wp.array2d(dtype=wp.vec3),
):
  worldid, alphaid = wp.tid()

  if efc_done_in[worldid]:
    return

  efc_quad_total_candidate_out[worldid, alphaid] = efc_quad_gauss_in[worldid]


@wp.kernel
def linesearch_parallel_quad_total_candidate(
  # Model:
  nlsp: int,
  # Data in:
  ne_in: wp.array(dtype=int),
  nf_in: wp.array(dtype=int),
  nefc_in: wp.array(dtype=int),
  efc_worldid_in: wp.array(dtype=int),
  efc_Jaref_in: wp.array(dtype=float),
  efc_jv_in: wp.array(dtype=float),
  efc_quad_in: wp.array(dtype=wp.vec3),
  efc_done_in: wp.array(dtype=bool),
  # Data out:
  efc_quad_total_candidate_out: wp.array2d(dtype=wp.vec3),
):
  efcid, alphaid = wp.tid()

  if efcid >= nefc_in[0]:
    return

  worldid = efc_worldid_in[efcid]

  if efc_done_in[worldid]:
    return

  Jaref = efc_Jaref_in[efcid]
  jv = efc_jv_in[efcid]
  quad = efc_quad_in[efcid]

  alpha = float(alphaid) / float(nlsp - 1)

  if (Jaref + alpha * jv) < 0.0 or (efcid < ne_in[0] + nf_in[0]):
    wp.atomic_add(efc_quad_total_candidate_out, worldid, alphaid, quad)


@wp.kernel
def linesearch_parallel_cost_alpha(
  # Model:
  nlsp: int,
  # Data in:
  efc_done_in: wp.array(dtype=bool),
  efc_quad_total_candidate_in: wp.array2d(dtype=wp.vec3),
  # Data out:
  efc_cost_candidate_out: wp.array2d(dtype=float),
):
  worldid, alphaid = wp.tid()

  if efc_done_in[worldid]:
    return

  alpha = float(alphaid) / float(nlsp - 1)
  alpha_sq = alpha * alpha
  quad_total0 = efc_quad_total_candidate_in[worldid, alphaid][0]
  quad_total1 = efc_quad_total_candidate_in[worldid, alphaid][1]
  quad_total2 = efc_quad_total_candidate_in[worldid, alphaid][2]

  efc_cost_candidate_out[worldid, alphaid] = alpha_sq * quad_total2 + alpha * quad_total1 + quad_total0


@wp.kernel
def linesearch_parallel_best_alpha(
  # Model:
  nlsp: int,
  # Data in:
  efc_done_in: wp.array(dtype=bool),
  efc_cost_candidate_in: wp.array2d(dtype=float),
  # Data out:
  efc_alpha_out: wp.array(dtype=float),
):
  worldid = wp.tid()

  if efc_done_in[worldid]:
    return

  # TODO(team): investigate alternatives to wp.argmin
  # TODO(thowell): how did this use to work?
  bestid = int(0)
  best_cost = float(wp.inf)
  for i in range(nlsp):
    cost = efc_cost_candidate_in[worldid, i]
    if cost < best_cost:
      best_cost = cost
      bestid = i

  efc_alpha_out[worldid] = float(bestid) / float(nlsp - 1)


def _linesearch_parallel(m: types.Model, d: types.Data):
  wp.launch(
    linesearch_parallel_quad_total,
    dim=(d.nworld, m.nlsp),
    inputs=[d.efc.quad_gauss, d.efc.done],
    outputs=[d.efc.quad_total_candidate],
  )
  wp.launch(
    linesearch_parallel_quad_total_candidate,
    dim=(d.njmax, m.nlsp),
    inputs=[
      m.nlsp,
      d.ne,
      d.nf,
      d.nefc,
      d.efc.worldid,
      d.efc.Jaref,
      d.efc.jv,
      d.efc.quad,
      d.efc.done,
    ],
    outputs=[d.efc.quad_total_candidate],
  )
  wp.launch(
    linesearch_parallel_cost_alpha,
    dim=(d.nworld, m.nlsp),
    inputs=[m.nlsp, d.efc.done, d.efc.quad_total_candidate],
    outputs=[d.efc.cost_candidate],
  )
  wp.launch(
    linesearch_parallel_best_alpha,
    dim=(d.nworld),
    inputs=[m.nlsp, d.efc.done, d.efc.cost_candidate],
    outputs=[d.efc.alpha],
  )


@wp.kernel
def linesearch_zero_jv(
  # Data in:
  nefc_in: wp.array(dtype=int),
  efc_worldid_in: wp.array(dtype=int),
  efc_done_in: wp.array(dtype=bool),
  # Data out:
  efc_jv_out: wp.array(dtype=float),
):
  efcid = wp.tid()

  if efcid >= nefc_in[0]:
    return

  if efc_done_in[efc_worldid_in[efcid]]:
    return

  efc_jv_out[efcid] = 0.0


def linesearch_jv_fused(nv: int, dofs_per_thread: int):
  @nested_kernel
  def kernel(
    # Data in:
    nefc_in: wp.array(dtype=int),
    efc_worldid_in: wp.array(dtype=int),
    efc_J_in: wp.array2d(dtype=float),
    efc_search_in: wp.array2d(dtype=float),
    efc_done_in: wp.array(dtype=bool),
    # Data out:
    efc_jv_out: wp.array(dtype=float),
  ):
    efcid, dofstart = wp.tid()

    if efcid >= nefc_in[0]:
      return

    worldid = efc_worldid_in[efcid]

    if efc_done_in[worldid]:
      return

    jv_out = float(0.0)

    if wp.static(dofs_per_thread >= nv):
      for i in range(wp.static(min(dofs_per_thread, nv))):
        jv_out += efc_J_in[efcid, i] * efc_search_in[worldid, i]
      efc_jv_out[efcid] = jv_out

    else:
      for i in range(wp.static(dofs_per_thread)):
        ii = dofstart * wp.static(dofs_per_thread) + i
        if ii < nv:
          jv_out += efc_J_in[efcid, ii] * efc_search_in[worldid, ii]
      wp.atomic_add(efc_jv_out, efcid, jv_out)

  return kernel


@wp.kernel
def linesearch_zero_quad_gauss(
  # Data in:
  efc_done_in: wp.array(dtype=bool),
  # Data out:
  efc_quad_gauss_out: wp.array(dtype=wp.vec3),
):
  worldid = wp.tid()

  if efc_done_in[worldid]:
    return

  efc_quad_gauss_out[worldid] = wp.vec3(0.0)


@wp.kernel
def linesearch_init_quad_gauss(
  # Model:
  nv: int,
  # Data in:
  qfrc_smooth_in: wp.array2d(dtype=float),
  efc_Ma_in: wp.array2d(dtype=float),
  efc_search_in: wp.array2d(dtype=float),
  efc_gauss_in: wp.array(dtype=float),
  efc_mv_in: wp.array2d(dtype=float),
  efc_done_in: wp.array(dtype=bool),
  # Data out:
  efc_quad_gauss_out: wp.array(dtype=wp.vec3),
):
  worldid, dofid = wp.tid()
  if efc_done_in[worldid]:
    return

  search = efc_search_in[worldid, dofid]
  quad_gauss = wp.vec3()
  quad_gauss[0] = efc_gauss_in[worldid] / float(nv)
  quad_gauss[1] = search * (efc_Ma_in[worldid, dofid] - qfrc_smooth_in[worldid, dofid])
  quad_gauss[2] = 0.5 * search * efc_mv_in[worldid, dofid]
  wp.atomic_add(efc_quad_gauss_out, worldid, quad_gauss)


@wp.kernel
def linesearch_init_quad(
  # Data in:
  nefc_in: wp.array(dtype=int),
  efc_worldid_in: wp.array(dtype=int),
  efc_D_in: wp.array(dtype=float),
  efc_frictionloss_in: wp.array(dtype=float),
  efc_Jaref_in: wp.array(dtype=float),
  efc_jv_in: wp.array(dtype=float),
  efc_done_in: wp.array(dtype=bool),
  # In:
  disable_floss: bool,
  # Data out:
  efc_quad_out: wp.array(dtype=wp.vec3),
):
  efcid = wp.tid()

  if efcid >= nefc_in[0]:
    return

  worldid = efc_worldid_in[efcid]

  if efc_done_in[worldid]:
    return

  Jaref = efc_Jaref_in[efcid]
  jv = efc_jv_in[efcid]
  efc_D = efc_D_in[efcid]
  floss = efc_frictionloss_in[efcid]

  if floss > 0.0 and not disable_floss:
    rf = math.safe_div(floss, efc_D)
    if Jaref <= -rf:
      efc_quad_out[efcid] = wp.vec3(floss * (-0.5 * rf - Jaref), -floss * jv, 0.0)
      return
    elif Jaref >= rf:
      efc_quad_out[efcid] = wp.vec3(floss * (-0.5 * rf + Jaref), floss * jv, 0.0)
      return

  efc_quad_out[efcid] = wp.vec3(0.5 * Jaref * Jaref * efc_D, jv * Jaref * efc_D, 0.5 * jv * jv * efc_D)


@wp.kernel
def linesearch_quad_elliptic(
  # Data in:
  ncon_in: wp.array(dtype=int),
  contact_friction_in: wp.array(dtype=types.vec5),
  contact_dim_in: wp.array(dtype=int),
  contact_efc_address_in: wp.array2d(dtype=int),
  contact_worldid_in: wp.array(dtype=int),
  efc_jv_in: wp.array(dtype=float),
  efc_quad_in: wp.array(dtype=wp.vec3),
  efc_done_in: wp.array(dtype=bool),
  efc_u_in: wp.array(dtype=types.vec6),
  # Data out:
  efc_quad_out: wp.array(dtype=wp.vec3),
  efc_uv_out: wp.array(dtype=float),
  efc_vv_out: wp.array(dtype=float),
):
  conid, dimid = wp.tid()
  dimid += 1

  if conid >= ncon_in[0]:
    return

  if efc_done_in[contact_worldid_in[conid]]:
    return

  condim = contact_dim_in[conid]

  if condim == 1 or (dimid >= condim):
    return

  efcid0 = contact_efc_address_in[conid, 0]
  efcid = contact_efc_address_in[conid, dimid]

  # complete vector quadratic (for bottom zone)
  wp.atomic_add(efc_quad_out, efcid0, efc_quad_in[efcid])

  # rescale to make primal cone circular
  u = efc_u_in[conid][dimid]
  v = efc_jv_in[efcid] * contact_friction_in[conid][dimid - 1]
  wp.atomic_add(efc_uv_out, conid, u * v)
  wp.atomic_add(efc_vv_out, conid, v * v)


@wp.kernel
def linesearch_qacc_ma(
  # Data in:
  efc_search_in: wp.array2d(dtype=float),
  efc_mv_in: wp.array2d(dtype=float),
  efc_alpha_in: wp.array(dtype=float),
  efc_done_in: wp.array(dtype=bool),
  # Data out:
  qacc_out: wp.array2d(dtype=float),
  efc_Ma_out: wp.array2d(dtype=float),
):
  worldid, dofid = wp.tid()

  if efc_done_in[worldid]:
    return

  alpha = efc_alpha_in[worldid]
  qacc_out[worldid, dofid] += alpha * efc_search_in[worldid, dofid]
  efc_Ma_out[worldid, dofid] += alpha * efc_mv_in[worldid, dofid]


@wp.kernel
def linesearch_jaref(
  # Data in:
  nefc_in: wp.array(dtype=int),
  efc_worldid_in: wp.array(dtype=int),
  efc_jv_in: wp.array(dtype=float),
  efc_alpha_in: wp.array(dtype=float),
  efc_done_in: wp.array(dtype=bool),
  # Data out:
  efc_Jaref_out: wp.array(dtype=float),
):
  efcid = wp.tid()

  if efcid >= nefc_in[0]:
    return

  worldid = efc_worldid_in[efcid]

  if efc_done_in[worldid]:
    return

  efc_Jaref_out[efcid] += efc_alpha_in[worldid] * efc_jv_in[efcid]


@event_scope
def _linesearch(m: types.Model, d: types.Data):
  # mv = qM @ search
  support.mul_m(m, d, d.efc.mv, d.efc.search, d.efc.done)

  # jv = efc_J @ search
  # TODO(team): is there a better way of doing batched matmuls with dynamic array sizes?

  # if we are only using 1 thread, it makes sense to do more dofs as we can also skip the
  # init kernel. If we use more than 1 thread, dofs_per_thread is lower for better load balancing.

  if m.nv > 50:
    dofs_per_thread = 20
  else:
    dofs_per_thread = 50

  threads_per_efc = ceil(m.nv / dofs_per_thread)
  # we need to clear the jv array if we're doing atomic adds.
  if threads_per_efc > 1:
    wp.launch(
      linesearch_zero_jv,
      dim=(d.njmax),
      inputs=[d.nefc, d.efc.worldid, d.efc.done],
      outputs=[d.efc.jv],
    )

  wp.launch(
    linesearch_jv_fused(m.nv, dofs_per_thread),
    dim=(d.njmax, threads_per_efc),
    inputs=[d.nefc, d.efc.worldid, d.efc.J, d.efc.search, d.efc.done],
    outputs=[d.efc.jv],
  )

  # prepare quadratics
  # quad_gauss = [gauss, search.T @ Ma - search.T @ qfrc_smooth, 0.5 * search.T @ mv]
  # TOOD(team): is zero_() better here?
  wp.launch(
    linesearch_zero_quad_gauss,
    dim=(d.nworld),
    inputs=[d.efc.done],
    outputs=[d.efc.quad_gauss],
  )

  wp.launch(
    linesearch_init_quad_gauss,
    dim=(d.nworld, m.nv),
    inputs=[m.nv, d.qfrc_smooth, d.efc.Ma, d.efc.search, d.efc.gauss, d.efc.mv, d.efc.done],
    outputs=[d.efc.quad_gauss],
  )

  # quad = [0.5 * Jaref * Jaref * efc_D, jv * Jaref * efc_D, 0.5 * jv * jv * efc_D]

  disable_floss = m.opt.disableflags & types.DisableBit.FRICTIONLOSS
  wp.launch(
    linesearch_init_quad,
    dim=(d.njmax),
    inputs=[
      d.nefc,
      d.efc.worldid,
      d.efc.D,
      d.efc.frictionloss,
      d.efc.Jaref,
      d.efc.jv,
      d.efc.done,
      disable_floss,
    ],
    outputs=[d.efc.quad],
  )

  if m.opt.cone == types.ConeType.ELLIPTIC:
    d.efc.uv.zero_()
    d.efc.vv.zero_()
    wp.launch(
      linesearch_quad_elliptic,
      dim=(d.nconmax, m.condim_max - 1),
      inputs=[
        d.ncon,
        d.contact.friction,
        d.contact.dim,
        d.contact.efc_address,
        d.contact.worldid,
        d.efc.jv,
        d.efc.quad,
        d.efc.done,
        d.efc.u,
      ],
      outputs=[d.efc.quad, d.efc.uv, d.efc.vv],
    )
  if m.opt.ls_parallel:
    _linesearch_parallel(m, d)
  else:
    _linesearch_iterative(m, d)

  wp.launch(
    linesearch_qacc_ma,
    dim=(d.nworld, m.nv),
    inputs=[d.efc.search, d.efc.mv, d.efc.alpha, d.efc.done],
    outputs=[d.qacc, d.efc.Ma],
  )

  wp.launch(
    linesearch_jaref,
    dim=(d.njmax,),
    inputs=[d.nefc, d.efc.worldid, d.efc.jv, d.efc.alpha, d.efc.done],
    outputs=[d.efc.Jaref],
  )


@wp.kernel
def solve_init_efc(
  # Data out:
  solver_niter_out: wp.array(dtype=int),
  efc_search_dot_out: wp.array(dtype=float),
  efc_cost_out: wp.array(dtype=float),
  efc_done_out: wp.array(dtype=bool),
):
  worldid = wp.tid()
  efc_cost_out[worldid] = wp.inf
  solver_niter_out[worldid] = 0
  efc_done_out[worldid] = False
  efc_search_dot_out[worldid] = 0.0


@wp.kernel
def solve_init_jaref(
  # Model:
  nv: int,
  # Data in:
  nefc_in: wp.array(dtype=int),
  qacc_in: wp.array2d(dtype=float),
  efc_worldid_in: wp.array(dtype=int),
  efc_J_in: wp.array2d(dtype=float),
  efc_aref_in: wp.array(dtype=float),
  # Data out:
  efc_Jaref_out: wp.array(dtype=float),
):
  efcid, dofid = wp.tid()

  if efcid >= nefc_in[0]:
    return

  worldid = efc_worldid_in[efcid]
  jaref = efc_J_in[efcid, dofid] * qacc_in[worldid, dofid] - efc_aref_in[efcid] / float(nv)
  wp.atomic_add(efc_Jaref_out, efcid, jaref)


@wp.kernel
def solve_init_search(
  # Data in:
  efc_Mgrad_in: wp.array2d(dtype=float),
  # Data out:
  efc_search_out: wp.array2d(dtype=float),
  efc_search_dot_out: wp.array(dtype=float),
):
  worldid, dofid = wp.tid()
  search = -1.0 * efc_Mgrad_in[worldid, dofid]
  efc_search_out[worldid, dofid] = search
  wp.atomic_add(efc_search_dot_out, worldid, search * search)


@wp.kernel
def update_constraint_init_cost(
  # Data in:
  efc_cost_in: wp.array(dtype=float),
  efc_done_in: wp.array(dtype=bool),
  # Data out:
  efc_gauss_out: wp.array(dtype=float),
  efc_cost_out: wp.array(dtype=float),
  efc_prev_cost_out: wp.array(dtype=float),
):
  worldid = wp.tid()

  if efc_done_in[worldid]:
    return

  efc_gauss_out[worldid] = 0.0
  efc_prev_cost_out[worldid] = efc_cost_in[worldid]
  efc_cost_out[worldid] = 0.0


@wp.kernel
def update_constraint_efc_pyramidal(
  # Data in:
  ne_in: wp.array(dtype=int),
  nf_in: wp.array(dtype=int),
  nefc_in: wp.array(dtype=int),
  efc_worldid_in: wp.array(dtype=int),
  efc_D_in: wp.array(dtype=float),
  efc_frictionloss_in: wp.array(dtype=float),
  efc_Jaref_in: wp.array(dtype=float),
  # In:
  disable_floss: int,
  # Data out:
  efc_force_out: wp.array(dtype=float),
  efc_cost_out: wp.array(dtype=float),
  efc_active_out: wp.array(dtype=bool),
):
  efcid = wp.tid()

  if efcid >= nefc_in[0]:
    return

  worldid = efc_worldid_in[efcid]
  efc_D = efc_D_in[efcid]
  Jaref = efc_Jaref_in[efcid]

  cost = 0.5 * efc_D * Jaref * Jaref
  efc_force = -efc_D * Jaref

  ne = ne_in[0]
  nf = nf_in[0]

  if efcid < ne:
    # equality
    pass
  elif efcid < ne + nf and not disable_floss:
    # friction
    f = efc_frictionloss_in[efcid]
    if f > 0.0:
      rf = math.safe_div(f, efc_D)
      if Jaref <= -rf:
        efc_force_out[efcid] = f
        efc_active_out[efcid] = False
        wp.atomic_add(efc_cost_out, worldid, -0.5 * rf - Jaref)
        return
      elif Jaref >= rf:
        efc_force_out[efcid] = -f
        efc_active_out[efcid] = False
        wp.atomic_add(efc_cost_out, worldid, -0.5 * rf + Jaref)
        return
  else:
    # limit, contact
    if Jaref >= 0.0:
      efc_force_out[efcid] = 0.0
      efc_active_out[efcid] = False
      return

  efc_force_out[efcid] = efc_force
  efc_active_out[efcid] = True
  wp.atomic_add(efc_cost_out, worldid, cost)


@wp.kernel
def update_constraint_u_elliptic(
  # Model:
  opt_impratio: float,
  # Data in:
  ncon_in: wp.array(dtype=int),
  contact_friction_in: wp.array(dtype=types.vec5),
  contact_dim_in: wp.array(dtype=int),
  contact_efc_address_in: wp.array2d(dtype=int),
  contact_worldid_in: wp.array(dtype=int),
  efc_Jaref_in: wp.array(dtype=float),
  efc_done_in: wp.array(dtype=bool),
  # Data out:
  efc_u_out: wp.array(dtype=types.vec6),
  efc_uu_out: wp.array(dtype=float),
  efc_condim_out: wp.array(dtype=int),
):
  conid, dimid = wp.tid()

  if conid >= ncon_in[0]:
    return

  if efc_done_in[contact_worldid_in[conid]]:
    return

  efcid = contact_efc_address_in[conid, dimid]

  condim = contact_dim_in[conid]
  efc_condim_out[efcid] = condim

  if condim == 1:
    return

  if dimid < condim:
    if dimid == 0:
      fri = contact_friction_in[conid][0] / wp.sqrt(opt_impratio)
    else:
      fri = contact_friction_in[conid][dimid - 1]
    u = efc_Jaref_in[efcid] * fri
    efc_u_out[conid][dimid] = u
    if dimid > 0:
      wp.atomic_add(efc_uu_out, conid, u * u)


@wp.kernel
def update_constraint_active_elliptic_bottom_zone(
  # Model:
  opt_impratio: float,
  # Data in:
  ncon_in: wp.array(dtype=int),
  contact_friction_in: wp.array(dtype=types.vec5),
  contact_dim_in: wp.array(dtype=int),
  contact_efc_address_in: wp.array2d(dtype=int),
  contact_worldid_in: wp.array(dtype=int),
  efc_done_in: wp.array(dtype=bool),
  efc_u_in: wp.array(dtype=types.vec6),
  efc_uu_in: wp.array(dtype=float),
  # Data out:
  efc_active_out: wp.array(dtype=bool),
):
  conid, dimid = wp.tid()

  if conid >= ncon_in[0]:
    return

  if efc_done_in[contact_worldid_in[conid]]:
    return

  condim = contact_dim_in[conid]
  if condim == 1:
    return

  mu = contact_friction_in[conid][0] / wp.sqrt(opt_impratio)
  n = efc_u_in[conid][0]
  tt = efc_uu_in[conid]
  if tt <= 0.0:
    t = 0.0
  else:
    t = wp.sqrt(tt)

  # bottom zone: quadratic
  bottom_zone = ((t <= 0.0) and (n < 0.0)) or ((t > 0.0) and ((mu * n + t) <= 0.0))

  # update active
  efcid = contact_efc_address_in[conid, dimid]
  efc_active_out[efcid] = bottom_zone


@wp.kernel
def update_constraint_efc_elliptic0(
  # Data in:
  ne_in: wp.array(dtype=int),
  nf_in: wp.array(dtype=int),
  nl_in: wp.array(dtype=int),
  nefc_in: wp.array(dtype=int),
  efc_worldid_in: wp.array(dtype=int),
  efc_D_in: wp.array(dtype=float),
  efc_frictionloss_in: wp.array(dtype=float),
  efc_Jaref_in: wp.array(dtype=float),
  efc_active_in: wp.array(dtype=bool),
  efc_done_in: wp.array(dtype=bool),
  # In:
  disable_floss: int,
  # Data out:
  efc_force_out: wp.array(dtype=float),
  efc_cost_out: wp.array(dtype=float),
  efc_active_out: wp.array(dtype=bool),
):
  efcid = wp.tid()

  if efcid >= nefc_in[0]:
    return

  if efc_done_in[efc_worldid_in[efcid]]:
    return

  worldid = efc_worldid_in[efcid]
  efc_D = efc_D_in[efcid]
  Jaref = efc_Jaref_in[efcid]

  ne = ne_in[0]
  nf = nf_in[0]
  nl = nl_in[0]

  if efcid < ne:
    # equality
    efc_active_out[efcid] = True
  elif efcid < ne + nf and not disable_floss:
    # friction
    f = efc_frictionloss_in[efcid]
    if f > 0.0:
      rf = math.safe_div(f, efc_D)
      if Jaref <= -rf:
        efc_force_out[efcid] = f
        efc_active_out[efcid] = False
        wp.atomic_add(efc_cost_out, worldid, -0.5 * rf - Jaref)
        return
      elif Jaref >= rf:
        efc_force_out[efcid] = -f
        efc_active_out[efcid] = False
        wp.atomic_add(efc_cost_out, worldid, -0.5 * rf + Jaref)
        return
  elif efcid < ne + nf + nl:
    # limits
    if Jaref < 0.0:
      efc_active_out[efcid] = True
    else:
      efc_force_out[efcid] = 0.0
      efc_active_out[efcid] = False
      return
  else:
    # contact
    if not efc_active_in[efcid]:  # calculated by solve_active_elliptic_bottom_zone
      efc_force_out[efcid] = 0.0
      return

  efc_force_out[efcid] = -efc_D * Jaref
  wp.atomic_add(efc_cost_out, worldid, 0.5 * efc_D * Jaref * Jaref)


@wp.kernel
def update_constraint_efc_elliptic1(
  # Model:
  opt_impratio: float,
  # Data in:
  ncon_in: wp.array(dtype=int),
  contact_friction_in: wp.array(dtype=types.vec5),
  contact_dim_in: wp.array(dtype=int),
  contact_efc_address_in: wp.array2d(dtype=int),
  contact_worldid_in: wp.array(dtype=int),
  efc_D_in: wp.array(dtype=float),
  efc_done_in: wp.array(dtype=bool),
  efc_u_in: wp.array(dtype=types.vec6),
  efc_uu_in: wp.array(dtype=float),
  # Data out:
  efc_force_out: wp.array(dtype=float),
  efc_cost_out: wp.array(dtype=float),
):
  conid, dimid = wp.tid()

  if conid >= ncon_in[0]:
    return

  if efc_done_in[contact_worldid_in[conid]]:
    return

  condim = contact_dim_in[conid]

  if condim == 1 or dimid >= condim:
    return

  friction = contact_friction_in[conid]
  efcid = contact_efc_address_in[conid, dimid]

  mu = friction[0] / wp.sqrt(opt_impratio)
  n = efc_u_in[conid][0]
  tt = efc_uu_in[conid]
  if tt <= 0.0:
    t = 0.0
  else:
    t = wp.sqrt(tt)

  # middle zone: cone
  middle_zone = (t > 0.0) and (n < (mu * t)) and ((mu * n + t) > 0.0)

  # tangent and friction for middle zone:
  if middle_zone:
    efcid0 = contact_efc_address_in[conid, 0]
    mu2 = mu * mu
    dm = efc_D_in[efcid0] / wp.max(mu2 * float(1.0 + mu2), types.MJ_MINVAL)

    nmt = n - mu * t

    force = -dm * nmt * mu
    if dimid > 0:
      force_fri = -force / t
      force_fri *= efc_u_in[conid][dimid] * friction[dimid - 1]
      efc_force_out[efcid] += force_fri
    else:
      efc_force_out[efcid] += force
      worldid = contact_worldid_in[conid]
      wp.atomic_add(efc_cost_out, worldid, 0.5 * dm * nmt * nmt)


@wp.kernel
def update_constraint_zero_qfrc_constraint(
  # Data in:
  efc_done_in: wp.array(dtype=bool),
  # Data out:
  qfrc_constraint_out: wp.array2d(dtype=float),
):
  worldid, dofid = wp.tid()

  if efc_done_in[worldid]:
    return

  qfrc_constraint_out[worldid, dofid] = 0.0


@wp.kernel
def update_constraint_init_qfrc_constraint(
  # Model:
  nv: int,
  # Data in:
  nefc_in: wp.array(dtype=int),
  efc_worldid_in: wp.array(dtype=int),
  efc_J_in: wp.array2d(dtype=float),
  efc_force_in: wp.array(dtype=float),
  efc_done_in: wp.array(dtype=bool),
  # Data out:
  qfrc_constraint_out: wp.array2d(dtype=float),
):
  efcid = wp.tid()

  if efcid >= nefc_in[0]:
    return

  worldid = efc_worldid_in[efcid]

  if efc_done_in[worldid]:
    return

  force = efc_force_in[efcid]
  for i in range(nv):
    wp.atomic_add(
      qfrc_constraint_out[worldid],
      i,
      efc_J_in[efcid, i] * force,
    )


@wp.kernel
def update_constraint_gauss_cost(
  # Data in:
  qacc_in: wp.array2d(dtype=float),
  qfrc_smooth_in: wp.array2d(dtype=float),
  qacc_smooth_in: wp.array2d(dtype=float),
  efc_Ma_in: wp.array2d(dtype=float),
  efc_done_in: wp.array(dtype=bool),
  # Data out:
  efc_gauss_out: wp.array(dtype=float),
  efc_cost_out: wp.array(dtype=float),
):
  worldid, dofid = wp.tid()

  if efc_done_in[worldid]:
    return

  gauss_cost = (
    0.5
    * (efc_Ma_in[worldid, dofid] - qfrc_smooth_in[worldid, dofid])
    * (qacc_in[worldid, dofid] - qacc_smooth_in[worldid, dofid])
  )
  wp.atomic_add(efc_gauss_out, worldid, gauss_cost)
  wp.atomic_add(efc_cost_out, worldid, gauss_cost)


def _update_constraint(m: types.Model, d: types.Data):
  """Update constraint arrays after each solve iteration."""

  disable_floss = m.opt.disableflags & types.DisableBit.FRICTIONLOSS

  wp.launch(
    update_constraint_init_cost,
    dim=(d.nworld),
    inputs=[d.efc.cost, d.efc.done],
    outputs=[d.efc.gauss, d.efc.cost, d.efc.prev_cost],
  )

  if m.opt.cone == types.ConeType.PYRAMIDAL:
    wp.launch(
      update_constraint_efc_pyramidal,
      dim=(d.njmax,),
      inputs=[
        d.ne,
        d.nf,
        d.nefc,
        d.efc.worldid,
        d.efc.D,
        d.efc.frictionloss,
        d.efc.Jaref,
        disable_floss,
      ],
      outputs=[d.efc.force, d.efc.cost, d.efc.active],
    )
  elif m.opt.cone == types.ConeType.ELLIPTIC:
    d.efc.uu.zero_()
    d.efc.active.zero_()
    d.efc.condim.fill_(-1)
    wp.launch(
      update_constraint_u_elliptic,
      dim=(d.nconmax, m.condim_max),
      inputs=[
        m.opt.impratio,
        d.ncon,
        d.contact.friction,
        d.contact.dim,
        d.contact.efc_address,
        d.contact.worldid,
        d.efc.Jaref,
        d.efc.done,
      ],
      outputs=[d.efc.u, d.efc.uu, d.efc.condim],
    )
    wp.launch(
      update_constraint_active_elliptic_bottom_zone,
      dim=(d.nconmax, m.condim_max),
      inputs=[
        m.opt.impratio,
        d.ncon,
        d.contact.friction,
        d.contact.dim,
        d.contact.efc_address,
        d.contact.worldid,
        d.efc.done,
        d.efc.u,
        d.efc.uu,
      ],
      outputs=[d.efc.active],
    )
    wp.launch(
      update_constraint_efc_elliptic0,
      dim=(d.njmax),
      inputs=[
        d.ne,
        d.nf,
        d.nl,
        d.nefc,
        d.efc.worldid,
        d.efc.D,
        d.efc.frictionloss,
        d.efc.Jaref,
        d.efc.active,
        d.efc.done,
        disable_floss,
      ],
      outputs=[d.efc.force, d.efc.cost, d.efc.active],
    )
    wp.launch(
      update_constraint_efc_elliptic1,
      dim=(d.nconmax, m.condim_max),
      inputs=[
        m.opt.impratio,
        d.ncon,
        d.contact.friction,
        d.contact.dim,
        d.contact.efc_address,
        d.contact.worldid,
        d.efc.D,
        d.efc.done,
        d.efc.u,
        d.efc.uu,
      ],
      outputs=[d.efc.force, d.efc.cost],
    )
  else:
    raise ValueError(f"Unknown cone type: {m.opt.cone}")

  # qfrc_constraint = efc_J.T @ efc_force
  wp.launch(
    update_constraint_zero_qfrc_constraint,
    dim=(d.nworld, m.nv),
    inputs=[d.efc.done],
    outputs=[d.qfrc_constraint],
  )

  wp.launch(
    update_constraint_init_qfrc_constraint,
    dim=(d.njmax),
    inputs=[m.nv, d.nefc, d.efc.worldid, d.efc.J, d.efc.force, d.efc.done],
    outputs=[d.qfrc_constraint],
  )

  # gauss = 0.5 * (Ma - qfrc_smooth).T @ (qacc - qacc_smooth)
  wp.launch(
    update_constraint_gauss_cost,
    dim=(d.nworld, m.nv),
    inputs=[d.qacc, d.qfrc_smooth, d.qacc_smooth, d.efc.Ma, d.efc.done],
    outputs=[d.efc.gauss, d.efc.cost],
  )


@wp.kernel
def update_gradient_zero_grad_dot(
  # Data in:
  efc_done_in: wp.array(dtype=bool),
  # Data out:
  efc_grad_dot_out: wp.array(dtype=float),
):
  worldid = wp.tid()

  if efc_done_in[worldid]:
    return

  efc_grad_dot_out[worldid] = 0.0


@wp.kernel
def update_gradient_grad(
  # Data in:
  qfrc_smooth_in: wp.array2d(dtype=float),
  qfrc_constraint_in: wp.array2d(dtype=float),
  efc_Ma_in: wp.array2d(dtype=float),
  efc_done_in: wp.array(dtype=bool),
  # Data out:
  efc_grad_out: wp.array2d(dtype=float),
  efc_grad_dot_out: wp.array(dtype=float),
):
  worldid, dofid = wp.tid()

  if efc_done_in[worldid]:
    return

  grad = efc_Ma_in[worldid, dofid] - qfrc_smooth_in[worldid, dofid] - qfrc_constraint_in[worldid, dofid]
  efc_grad_out[worldid, dofid] = grad
  wp.atomic_add(efc_grad_dot_out, worldid, grad * grad)


@wp.kernel
def update_gradient_zero_h_lower(
  # Model:
  dof_tri_row: wp.array(dtype=int),
  dof_tri_col: wp.array(dtype=int),
  # Data in:
  efc_done_in: wp.array(dtype=bool),
  # Data out:
  efc_h_out: wp.array3d(dtype=float),
):
  worldid, elementid = wp.tid()

  if efc_done_in[worldid]:
    return

  rowid = dof_tri_row[elementid]
  colid = dof_tri_col[elementid]
  efc_h_out[worldid, rowid, colid] = 0.0


@wp.kernel
def update_gradient_set_h_qM_lower_sparse(
  # Model:
  qM_fullm_i: wp.array(dtype=int),
  qM_fullm_j: wp.array(dtype=int),
  # Data in:
  qM_in: wp.array3d(dtype=float),
  efc_done_in: wp.array(dtype=bool),
  # Data out:
  efc_h_out: wp.array3d(dtype=float),
):
  worldid, elementid = wp.tid()

  if efc_done_in[worldid]:
    return

  i = qM_fullm_i[elementid]
  j = qM_fullm_j[elementid]
  efc_h_out[worldid, i, j] = qM_in[worldid, 0, elementid]


@wp.kernel
def update_gradient_copy_lower_triangle(
  # Model:
  dof_tri_row: wp.array(dtype=int),
  dof_tri_col: wp.array(dtype=int),
  # Data in:
  qM_in: wp.array3d(dtype=float),
  efc_done_in: wp.array(dtype=bool),
  # Data out:
  efc_h_out: wp.array3d(dtype=float),
):
  worldid, elementid = wp.tid()

  if efc_done_in[worldid]:
    return

  rowid = dof_tri_row[elementid]
  colid = dof_tri_col[elementid]
  efc_h_out[worldid, rowid, colid] = qM_in[worldid, rowid, colid]


@wp.kernel
def update_gradient_JTDAJ(
  # Model:
  dof_tri_row: wp.array(dtype=int),
  dof_tri_col: wp.array(dtype=int),
  # Data in:
  njmax_in: int,
  nefc_in: wp.array(dtype=int),
  efc_worldid_in: wp.array(dtype=int),
  efc_J_in: wp.array2d(dtype=float),
  efc_D_in: wp.array(dtype=float),
  efc_active_in: wp.array(dtype=bool),
  efc_done_in: wp.array(dtype=bool),
  # In:
  nblocks_perblock: int,
  dim_x: int,
  # Data out:
  efc_h_out: wp.array3d(dtype=float),
):
  # TODO(team): static m?
  efcid_temp, elementid = wp.tid()

  nefc = nefc_in[0]

  for i in range(nblocks_perblock):
    efcid = efcid_temp + i * dim_x

    if efcid >= min(nefc, njmax_in):
      return

    worldid = efc_worldid_in[efcid]
    if efc_done_in[worldid]:
      continue

    efc_D = efc_D_in[efcid]
    active = efc_active_in[efcid]

    if efc_D == 0.0 or not active:
      continue

    dofi = dof_tri_row[elementid]
    dofj = dof_tri_col[elementid]

    # TODO(team): sparse efc_J
    value = efc_J_in[efcid, dofi] * efc_J_in[efcid, dofj] * efc_D
    if value != 0.0:
      wp.atomic_add(efc_h_out[worldid, dofi], dofj, value)


@wp.kernel
def update_gradient_JTCJ(
  # Model:
  opt_impratio: float,
  dof_tri_row: wp.array(dtype=int),
  dof_tri_col: wp.array(dtype=int),
  # Data in:
  nconmax_in: int,
  ncon_in: wp.array(dtype=int),
  contact_friction_in: wp.array(dtype=types.vec5),
  contact_dim_in: wp.array(dtype=int),
  contact_efc_address_in: wp.array2d(dtype=int),
  contact_worldid_in: wp.array(dtype=int),
  efc_J_in: wp.array2d(dtype=float),
  efc_D_in: wp.array(dtype=float),
  efc_done_in: wp.array(dtype=bool),
  efc_u_in: wp.array(dtype=types.vec6),
  efc_uu_in: wp.array(dtype=float),
  # In:
  nblocks_perblock: int,
  dim_y: int,
  # Data out:
  efc_h_out: wp.array3d(dtype=float),
):
  conid_start, elementid = wp.tid()

  dof1id = dof_tri_row[elementid]
  dof2id = dof_tri_col[elementid]

  for i in range(nblocks_perblock):
    conid = conid_start + i * dim_y

    if conid >= min(ncon_in[0], nconmax_in):
      return

    if efc_done_in[contact_worldid_in[conid]]:
      continue

    condim = contact_dim_in[conid]

    if condim == 1:
      continue

    fri = contact_friction_in[conid]
    mu = fri[0] / wp.sqrt(opt_impratio)
    n = efc_u_in[conid][0]
    tt = efc_uu_in[conid]
    if tt <= 0.0:
      t = 0.0
    else:
      t = wp.sqrt(tt)

    middle_zone = (t > 0) and (n < (mu * t)) and ((mu * n + t) > 0.0)

    if not middle_zone:
      continue

    t = wp.max(t, types.MJ_MINVAL)
    ttt = wp.max(t * t * t, types.MJ_MINVAL)

    mu2 = mu * mu
    efc0 = contact_efc_address_in[conid, 0]
    dm = efc_D_in[efc0] / wp.max(mu2 * (1.0 + mu2), types.MJ_MINVAL)

    if dm == 0.0:
      continue

    u = efc_u_in[conid]

    efc_h = float(0.0)

    for dim1id in range(condim):
      if dim1id == 0:
        efcid1 = efc0
      else:
        efcid1 = contact_efc_address_in[conid, dim1id]

      efc_J11 = efc_J_in[efcid1, dof1id]
      efc_J12 = efc_J_in[efcid1, dof2id]

      ui = u[dim1id]

      for dim2id in range(0, dim1id + 1):
        if dim2id == 0:
          efcid2 = efc0
        else:
          efcid2 = contact_efc_address_in[conid, dim2id]

        efc_J21 = efc_J_in[efcid2, dof1id]
        efc_J22 = efc_J_in[efcid2, dof2id]

        uj = u[dim2id]

        # set first row/column: (1, -mu/t * u)
        if dim1id == 0 and dim2id == 0:
          hcone = 1.0
        elif dim1id == 0:
          hcone = -mu / t * uj
        elif dim2id == 0:
          hcone = -mu / t * ui
        else:
          hcone = mu * n / ttt * ui * uj

          # add to diagonal: mu^2 - mu * n / t
          if dim1id == dim2id:
            hcone += mu2 - mu * n / t

        # pre and post multiply by diag(mu, friction) scale by dm
        if dim1id == 0:
          fri1 = mu
        else:
          fri1 = fri[dim1id - 1]

        if dim2id == 0:
          fri2 = mu
        else:
          fri2 = fri[dim2id - 1]

        hcone *= dm * fri1 * fri2

        if hcone != 0.0:
          efc_h += hcone * efc_J11 * efc_J22

          if dim1id != dim2id:
            efc_h += hcone * efc_J12 * efc_J21

    worldid = contact_worldid_in[conid]
    efc_h_out[worldid, dof1id, dof2id] += efc_h


def update_gradient_cholesky(tile_size: int):
  @nested_kernel
  def kernel(
    # Data in:
    efc_grad_in: wp.array2d(dtype=float),
    efc_h_in: wp.array3d(dtype=float),
    efc_done_in: wp.array(dtype=bool),
    # Data out:
    efc_Mgrad_out: wp.array2d(dtype=float),
  ):
    worldid = wp.tid()
    TILE_SIZE = wp.static(tile_size)

    if efc_done_in[worldid]:
      return

    mat_tile = wp.tile_load(efc_h_in[worldid], shape=(TILE_SIZE, TILE_SIZE))
    fact_tile = wp.tile_cholesky(mat_tile)
    input_tile = wp.tile_load(efc_grad_in[worldid], shape=TILE_SIZE)
    output_tile = wp.tile_cholesky_solve(fact_tile, input_tile)
    wp.tile_store(efc_Mgrad_out[worldid], output_tile)

  return kernel


def update_gradient_cholesky_blocked(tile_size: int):
  @nested_kernel
  def kernel(
    # Data in:
    efc_grad_in: wp.array3d(dtype=float),
    efc_h_in: wp.array3d(dtype=float),
    efc_done_in: wp.array(dtype=bool),
    matrix_size: int,
    cholesky_L_tmp: wp.array3d(dtype=float),
    cholesky_y_tmp: wp.array3d(dtype=float),
    # Data out:
    efc_Mgrad_out: wp.array3d(dtype=float),
  ):
    worldid, tid_block = wp.tid()
    TILE_SIZE = wp.static(tile_size)

    if efc_done_in[worldid]:
      return

    wp.static(create_blocked_cholesky_func(TILE_SIZE))(tid_block, efc_h_in[worldid], matrix_size, 0, 0, cholesky_L_tmp[worldid])
    wp.static(create_blocked_cholesky_solve_func(TILE_SIZE))(
      cholesky_L_tmp[worldid], efc_grad_in[worldid], cholesky_y_tmp[worldid], matrix_size, 0, 0, efc_Mgrad_out[worldid]
    )

  return kernel


def _update_gradient(m: types.Model, d: types.Data):
  # grad = Ma - qfrc_smooth - qfrc_constraint
  wp.launch(update_gradient_zero_grad_dot, dim=(d.nworld), inputs=[d.efc.done], outputs=[d.efc.grad_dot])

  wp.launch(
    update_gradient_grad,
    dim=(d.nworld, m.nv),
    inputs=[d.qfrc_smooth, d.qfrc_constraint, d.efc.Ma, d.efc.done],
    outputs=[d.efc.grad, d.efc.grad_dot],
  )

  if m.opt.solver == types.SolverType.CG:
    smooth.solve_m(m, d, d.efc.Mgrad, d.efc.grad)
  elif m.opt.solver == types.SolverType.NEWTON:
    # h = qM + (efc_J.T * efc_D * active) @ efc_J
    if m.opt.is_sparse:
      wp.launch(
        update_gradient_zero_h_lower,
        dim=(d.nworld, m.dof_tri_row.size),
        inputs=[m.dof_tri_row, m.dof_tri_col, d.efc.done],
        outputs=[d.efc.h],
      )
      wp.launch(
        update_gradient_set_h_qM_lower_sparse,
        dim=(d.nworld, m.qM_fullm_i.size),
        inputs=[m.qM_fullm_i, m.qM_fullm_j, d.qM, d.efc.done],
        outputs=[d.efc.h],
      )
    else:
      wp.launch(
        update_gradient_copy_lower_triangle,
        dim=(d.nworld, m.dof_tri_row.size),
        inputs=[m.dof_tri_row, m.dof_tri_col, d.qM, d.efc.done],
        outputs=[d.efc.h],
      )

    # Optimization: launching _JTDAJ with limited number of blocks on a GPU.
    # Profiling suggests that only a fraction of blocks out of the original
    # d.njmax blocks do the actual work. It aims to minimize #CTAs with no
    # effective work. It launches with #blocks that's proportional to the number
    # of SMs on the GPU. We can now query the SM count:
    # https://github.com/NVIDIA/warp/commit/f3814e7e5459e5fd13032cf0fddb3daddd510f30

    # make dim_x and nblocks_perblock static arguments for _JTDAJ to allow unrolling the loop
    if wp.get_device().is_cuda:
      sm_count = wp.get_device().sm_count

      # Here we assume one block has 256 threads. We use a factor of 6, which
      # can be change in future to fine-tune the perf. The optimal factor will
      # depend on the kernel's occupancy, which determines how many blocks can
      # simultaneously run on the SM. TODO: This factor can be tuned further.
      dim_x = int((sm_count * 6 * 256) / m.dof_tri_row.size)
      dim_y = dim_x
    else:
      # fall back for CPU
      dim_x = d.njmax
      dim_y = d.nconmax

    nblocks_perblock = int((d.njmax + dim_x - 1) / dim_x)

    wp.launch(
      update_gradient_JTDAJ,
      dim=(dim_x, m.dof_tri_row.size),
      inputs=[
        m.dof_tri_row,
        m.dof_tri_col,
        d.njmax,
        d.nefc,
        d.efc.worldid,
        d.efc.J,
        d.efc.D,
        d.efc.active,
        d.efc.done,
        nblocks_perblock,
        dim_x,
      ],
      outputs=[d.efc.h],
    )

    if m.opt.cone == types.ConeType.ELLIPTIC:
      nblocks_perblock = int((d.nconmax + dim_y - 1) / dim_y)
      wp.launch(
        update_gradient_JTCJ,
        dim=(dim_y, m.dof_tri_row.size),
        inputs=[
          m.opt.impratio,
          m.dof_tri_row,
          m.dof_tri_col,
          d.nconmax,
          d.ncon,
          d.contact.friction,
          d.contact.dim,
          d.contact.efc_address,
          d.contact.worldid,
          d.efc.J,
          d.efc.D,
          d.efc.done,
          d.efc.u,
          d.efc.uu,
          nblocks_perblock,
          dim_y,
        ],
        outputs=[d.efc.h],
      )

<<<<<<< HEAD
    # TODO(team): support cholesky on larger nv, using tiles here limits the max matrix size
    wp.launch_tiled(
      update_gradient_cholesky(m.nv),
      dim=(d.nworld,),
      inputs=[d.efc.grad, d.efc.h, d.efc.done],
      outputs=[d.efc.Mgrad],
      block_dim=m.block_dim.update_gradient_cholesky,
    )
=======
    # TODO(team): Define good threshold for blocked vs non-blocked cholesky
    if m.nv < 32:
      wp.launch_tiled(
        update_gradient_cholesky(m.nv),
        dim=(d.nworld,),
        inputs=[d.efc.grad, d.efc.h, d.efc.done],
        outputs=[d.efc.Mgrad],
        block_dim=32,
      )
    else:
      wp.launch_tiled(
        update_gradient_cholesky_blocked(32),
        dim=(d.nworld,),
        inputs=[
          d.efc.grad.reshape(shape=(d.nworld, m.nv, 1)),
          d.efc.h,
          d.efc.done,
          m.nv,
          d.efc.cholesky_L_tmp,
          d.efc.cholesky_y_tmp.reshape(shape=(d.nworld, m.nv, 1)),
        ],
        outputs=[d.efc.Mgrad.reshape(shape=(d.nworld, m.nv, 1))],
        block_dim=32,
      )
>>>>>>> 85ba6be6
  else:
    raise ValueError(f"Unknown solver type: {m.opt.solver}")


@wp.kernel
def solve_prev_grad_Mgrad(
  # Data in:
  efc_grad_in: wp.array2d(dtype=float),
  efc_Mgrad_in: wp.array2d(dtype=float),
  efc_done_in: wp.array(dtype=bool),
  # Data out:
  efc_prev_grad_out: wp.array2d(dtype=float),
  efc_prev_Mgrad_out: wp.array2d(dtype=float),
):
  worldid, dofid = wp.tid()

  if efc_done_in[worldid]:
    return

  efc_prev_grad_out[worldid, dofid] = efc_grad_in[worldid, dofid]
  efc_prev_Mgrad_out[worldid, dofid] = efc_Mgrad_in[worldid, dofid]


@wp.kernel
def solve_zero_beta_num_den(
  # Data in:
  efc_done_in: wp.array(dtype=bool),
  # Data out:
  efc_beta_num_out: wp.array(dtype=float),
  efc_beta_den_out: wp.array(dtype=float),
):
  worldid = wp.tid()

  if efc_done_in[worldid]:
    return

  efc_beta_num_out[worldid] = 0.0
  efc_beta_den_out[worldid] = 0.0


@wp.kernel
def solve_beta_num_den(
  # Data in:
  efc_grad_in: wp.array2d(dtype=float),
  efc_Mgrad_in: wp.array2d(dtype=float),
  efc_prev_grad_in: wp.array2d(dtype=float),
  efc_prev_Mgrad_in: wp.array2d(dtype=float),
  efc_done_in: wp.array(dtype=bool),
  # Data out:
  efc_beta_num_out: wp.array(dtype=float),
  efc_beta_den_out: wp.array(dtype=float),
):
  worldid, dofid = wp.tid()

  if efc_done_in[worldid]:
    return

  prev_Mgrad = efc_prev_Mgrad_in[worldid][dofid]
  wp.atomic_add(
    efc_beta_num_out,
    worldid,
    efc_grad_in[worldid, dofid] * (efc_Mgrad_in[worldid, dofid] - prev_Mgrad),
  )
  wp.atomic_add(efc_beta_den_out, worldid, efc_prev_grad_in[worldid, dofid] * prev_Mgrad)


@wp.kernel
def solve_beta(
  # Data in:
  efc_beta_num_in: wp.array(dtype=float),
  efc_beta_den_in: wp.array(dtype=float),
  efc_done_in: wp.array(dtype=bool),
  # Data out:
  efc_beta_out: wp.array(dtype=float),
):
  worldid = wp.tid()

  if efc_done_in[worldid]:
    return

  efc_beta_out[worldid] = wp.max(0.0, efc_beta_num_in[worldid] / wp.max(types.MJ_MINVAL, efc_beta_den_in[worldid]))


@wp.kernel
def solve_zero_search_dot(
  # Data in:
  efc_done_in: wp.array(dtype=bool),
  # Data out:
  efc_search_dot_out: wp.array(dtype=float),
):
  worldid = wp.tid()

  if efc_done_in[worldid]:
    return

  efc_search_dot_out[worldid] = 0.0


@wp.kernel
def solve_search_update(
  # Model:
  opt_solver: int,
  # Data in:
  efc_Mgrad_in: wp.array2d(dtype=float),
  efc_search_in: wp.array2d(dtype=float),
  efc_beta_in: wp.array(dtype=float),
  efc_done_in: wp.array(dtype=bool),
  # Data out:
  efc_search_out: wp.array2d(dtype=float),
  efc_search_dot_out: wp.array(dtype=float),
):
  worldid, dofid = wp.tid()

  if efc_done_in[worldid]:
    return

  search = -1.0 * efc_Mgrad_in[worldid, dofid]

  if opt_solver == wp.static(types.SolverType.CG.value):
    search += efc_beta_in[worldid] * efc_search_in[worldid, dofid]

  efc_search_out[worldid, dofid] = search
  wp.atomic_add(efc_search_dot_out, worldid, search * search)


@wp.kernel
def solve_done(
  # Model:
  nv: int,
  opt_tolerance: float,
  opt_iterations: int,
  stat_meaninertia: float,
  # Data in:
  efc_grad_dot_in: wp.array(dtype=float),
  efc_cost_in: wp.array(dtype=float),
  efc_prev_cost_in: wp.array(dtype=float),
  efc_done_in: wp.array(dtype=bool),
  # Data out:
  solver_niter_out: wp.array(dtype=int),
  nsolving_out: wp.array(dtype=int),
  efc_done_out: wp.array(dtype=bool),
):
  # TODO(team): static m?
  worldid = wp.tid()

  if efc_done_in[worldid]:
    return

  solver_niter_out[worldid] += 1

  improvement = _rescale(nv, stat_meaninertia, efc_prev_cost_in[worldid] - efc_cost_in[worldid])
  gradient = _rescale(nv, stat_meaninertia, wp.math.sqrt(efc_grad_dot_in[worldid]))
  done = (improvement < opt_tolerance) or (gradient < opt_tolerance)
  if done or solver_niter_out[worldid] == opt_iterations:
    # if the simulation has converged or if the maximum number of iterations has been reached then
    # marks this world as done and remove it from the number of unconverged worlds in condition_iteration
    efc_done_out[worldid] = True
    wp.atomic_add(nsolving_out, 0, -1)


@event_scope
def _solver_iteration(
  m: types.Model,
  d: types.Data,
):
  _linesearch(m, d)

  if m.opt.solver == types.SolverType.CG:
    wp.launch(
      solve_prev_grad_Mgrad,
      dim=(d.nworld, m.nv),
      inputs=[d.efc.grad, d.efc.Mgrad, d.efc.done],
      outputs=[d.efc.prev_grad, d.efc.prev_Mgrad],
    )

  _update_constraint(m, d)
  _update_gradient(m, d)

  # polak-ribiere
  if m.opt.solver == types.SolverType.CG:
    wp.launch(
      solve_zero_beta_num_den,
      dim=(d.nworld),
      inputs=[d.efc.done],
      outputs=[d.efc.beta_num, d.efc.beta_den],
    )

    wp.launch(
      solve_beta_num_den,
      dim=(d.nworld, m.nv),
      inputs=[d.efc.grad, d.efc.Mgrad, d.efc.prev_grad, d.efc.prev_Mgrad, d.efc.done],
      outputs=[d.efc.beta_num, d.efc.beta_den],
    )

    wp.launch(
      solve_beta,
      dim=(d.nworld,),
      inputs=[d.efc.beta_num, d.efc.beta_den, d.efc.done],
      outputs=[d.efc.beta],
    )

  wp.launch(solve_zero_search_dot, dim=(d.nworld), inputs=[d.efc.done], outputs=[d.efc.search_dot])

  wp.launch(
    solve_search_update,
    dim=(d.nworld, m.nv),
    inputs=[m.opt.solver, d.efc.Mgrad, d.efc.search, d.efc.beta, d.efc.done],
    outputs=[d.efc.search, d.efc.search_dot],
  )

  wp.launch(
    solve_done,
    dim=(d.nworld,),
    inputs=[
      m.nv,
      m.opt.tolerance,
      m.opt.iterations,
      m.stat.meaninertia,
      d.efc.grad_dot,
      d.efc.cost,
      d.efc.prev_cost,
      d.efc.done,
    ],
    outputs=[d.solver_niter, d.nsolving, d.efc.done],
  )


def create_context(m: types.Model, d: types.Data, grad: bool = True):
  # initialize some efc arrays
  wp.launch(
    solve_init_efc,
    dim=(d.nworld),
    outputs=[d.solver_niter, d.efc.search_dot, d.efc.cost, d.efc.done],
  )

  # jaref = d.efc_J @ d.qacc - d.efc_aref
  d.efc.Jaref.zero_()
  wp.launch(
    solve_init_jaref,
    dim=(d.njmax, m.nv),
    inputs=[m.nv, d.nefc, d.qacc, d.efc.worldid, d.efc.J, d.efc.aref],
    outputs=[d.efc.Jaref],
  )

  # Ma = qM @ qacc
  support.mul_m(m, d, d.efc.Ma, d.qacc, d.efc.done)

  _update_constraint(m, d)

  if grad:
    _update_gradient(m, d)


@event_scope
def solve(m: types.Model, d: types.Data):
  """Finds forces that satisfy constraints."""
  # warmstart
  wp.copy(d.qacc, d.qacc_warmstart)

  # create context
  create_context(m, d, grad=True)

  # search = -Mgrad
  wp.launch(
    solve_init_search,
    dim=(d.nworld, m.nv),
    inputs=[d.efc.Mgrad],
    outputs=[d.efc.search, d.efc.search_dot],
  )

  if m.opt.iterations != 0 and m.opt.graph_conditional:
    # Note: the iteration kernel (indicated by while_body) is repeatedly launched
    # as long as condition_iteration is not zero.
    # condition_iteration is a warp array of size 1 and type int, it counts the number
    # of worlds that are not converged, it becomes 0 when all worlds are converged.
    # When the number of iterations reaches m.opt.iterations, solver_niter
    # becomes zero and all worlds are marked as converged to avoid an infinite loop.
    # note: we only launch the iteration kernel if everything is not done
    d.nsolving.fill_(d.nworld)
    wp.capture_while(
      d.nsolving,
      while_body=_solver_iteration,
      m=m,
      d=d,
    )
  else:
    # This branch is mostly for when JAX is used as it is currently not compatible
    # with CUDA graph conditional.
    # It should be removed when JAX becomes compatible.
    for i in range(m.opt.iterations):
      _solver_iteration(m, d)

  wp.copy(d.qacc_warmstart, d.qacc)<|MERGE_RESOLUTION|>--- conflicted
+++ resolved
@@ -2376,16 +2376,6 @@
         outputs=[d.efc.h],
       )
 
-<<<<<<< HEAD
-    # TODO(team): support cholesky on larger nv, using tiles here limits the max matrix size
-    wp.launch_tiled(
-      update_gradient_cholesky(m.nv),
-      dim=(d.nworld,),
-      inputs=[d.efc.grad, d.efc.h, d.efc.done],
-      outputs=[d.efc.Mgrad],
-      block_dim=m.block_dim.update_gradient_cholesky,
-    )
-=======
     # TODO(team): Define good threshold for blocked vs non-blocked cholesky
     if m.nv < 32:
       wp.launch_tiled(
@@ -2393,7 +2383,7 @@
         dim=(d.nworld,),
         inputs=[d.efc.grad, d.efc.h, d.efc.done],
         outputs=[d.efc.Mgrad],
-        block_dim=32,
+        block_dim=m.block_dim.update_gradient_cholesky,
       )
     else:
       wp.launch_tiled(
@@ -2408,9 +2398,8 @@
           d.efc.cholesky_y_tmp.reshape(shape=(d.nworld, m.nv, 1)),
         ],
         outputs=[d.efc.Mgrad.reshape(shape=(d.nworld, m.nv, 1))],
-        block_dim=32,
+        block_dim=m.block_dim.update_gradient_cholesky,
       )
->>>>>>> 85ba6be6
   else:
     raise ValueError(f"Unknown solver type: {m.opt.solver}")
 
