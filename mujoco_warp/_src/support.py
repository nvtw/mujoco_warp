--- conflicted
+++ resolved
@@ -13,11 +13,8 @@
 # limitations under the License.
 # ==============================================================================
 
-<<<<<<< HEAD
 from typing import Tuple
 
-=======
->>>>>>> ce0ecbcb
 import mujoco
 import warp as wp
 
@@ -326,11 +323,10 @@
   m: Model,
   d: Data,
   point: wp.vec3,
-  xyz: wp.int32,
   bodyid: wp.int32,
   dofid: wp.int32,
   worldid: wp.int32,
-) -> Tuple[wp.float32, wp.float32]:
+) -> Tuple[wp.vec3, wp.vec3]:
   dof_bodyid = m.dof_bodyid[dofid]
   in_tree = int(dof_bodyid == 0)
   parentid = bodyid
@@ -341,7 +337,7 @@
     parentid = m.body_parentid[parentid]
 
   if not in_tree:
-    return 0.0, 0.0
+    return wp.vec3(0.0), wp.vec3(0.0)
 
   offset = point - wp.vec3(d.subtree_com[worldid, m.body_rootid[bodyid]])
 
@@ -349,7 +345,7 @@
   cdof_ang = wp.spatial_top(cdof)
   cdof_lin = wp.spatial_bottom(cdof)
 
-  jacp_xyz = (cdof_lin + wp.cross(cdof_ang, offset))[xyz]
-  jacr_xyz = cdof_ang[xyz]
-
-  return jacp_xyz, jacr_xyz+  jacp = cdof_lin + wp.cross(cdof_ang, offset)
+  jacr = cdof_ang
+
+  return jacp, jacr