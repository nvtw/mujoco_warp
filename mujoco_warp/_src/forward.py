# Copyright 2025 The Newton Developers
#
# Licensed under the Apache License, Version 2.0 (the "License");
# you may not use this file except in compliance with the License.
# You may obtain a copy of the License at
#
#     http://www.apache.org/licenses/LICENSE-2.0
#
# Unless required by applicable law or agreed to in writing, software
# distributed under the License is distributed on an "AS IS" BASIS,
# WITHOUT WARRANTIES OR CONDITIONS OF ANY KIND, either express or implied.
# See the License for the specific language governing permissions and
# limitations under the License.
# ==============================================================================

from typing import Optional

import mujoco
import warp as wp

from . import collision_driver
from . import constraint
from . import math
from . import passive
from . import sensor
from . import smooth
from . import solver
from .support import xfrc_accumulate
from .types import MJ_MINVAL
from .types import BiasType
from .types import Data
from .types import DisableBit
from .types import DynType
from .types import GainType
from .types import JointType
from .types import Model
from .types import array2df
from .types import array3df
from .warp_util import event_scope
from .warp_util import kernel
from .warp_util import kernel_copy

# RK4 tableau
_RK4_A = [
  [0.5, 0.0, 0.0],
  [0.0, 0.5, 0.0],
  [0.0, 0.0, 1.0],
]
_RK4_B = [1.0 / 6.0, 1.0 / 3.0, 1.0 / 3.0, 1.0 / 6.0]


@wp.func
def _integrate_pos(
  worldId: int,
  jntid: int,
  m: Model,
  qpos_out: array2df,
  qpos_in: array2df,
  qvel_in: array2df,
  qvel_scale: float = 1.0,
):
  jnt_type = m.jnt_type[jntid]
  qpos_adr = m.jnt_qposadr[jntid]
  dof_adr = m.jnt_dofadr[jntid]
  qpos = qpos_in[worldId]
  qpos_o = qpos_out[worldId]
  qvel = qvel_in[worldId]

  if jnt_type == wp.static(JointType.FREE.value):
    qpos_pos = wp.vec3(qpos[qpos_adr], qpos[qpos_adr + 1], qpos[qpos_adr + 2])
    qvel_lin = wp.vec3(qvel[dof_adr], qvel[dof_adr + 1], qvel[dof_adr + 2]) * qvel_scale

    qpos_new = qpos_pos + m.opt.timestep * qvel_lin

    qpos_quat = wp.quat(
      qpos[qpos_adr + 3],
      qpos[qpos_adr + 4],
      qpos[qpos_adr + 5],
      qpos[qpos_adr + 6],
    )
    qvel_ang = (
      wp.vec3(qvel[dof_adr + 3], qvel[dof_adr + 4], qvel[dof_adr + 5]) * qvel_scale
    )

    qpos_quat_new = math.quat_integrate(qpos_quat, qvel_ang, m.opt.timestep)

    qpos_o[qpos_adr] = qpos_new[0]
    qpos_o[qpos_adr + 1] = qpos_new[1]
    qpos_o[qpos_adr + 2] = qpos_new[2]
    qpos_o[qpos_adr + 3] = qpos_quat_new[0]
    qpos_o[qpos_adr + 4] = qpos_quat_new[1]
    qpos_o[qpos_adr + 5] = qpos_quat_new[2]
    qpos_o[qpos_adr + 6] = qpos_quat_new[3]

  elif jnt_type == wp.static(JointType.BALL.value):
    qpos_quat = wp.quat(
      qpos[qpos_adr],
      qpos[qpos_adr + 1],
      qpos[qpos_adr + 2],
      qpos[qpos_adr + 3],
    )
    qvel_ang = wp.vec3(qvel[dof_adr], qvel[dof_adr + 1], qvel[dof_adr + 2]) * qvel_scale

    qpos_quat_new = math.quat_integrate(qpos_quat, qvel_ang, m.opt.timestep)

    qpos_o[qpos_adr] = qpos_quat_new[0]
    qpos_o[qpos_adr + 1] = qpos_quat_new[1]
    qpos_o[qpos_adr + 2] = qpos_quat_new[2]
    qpos_o[qpos_adr + 3] = qpos_quat_new[3]

  else:  # if jnt_type in (JointType.HINGE, JointType.SLIDE):
    qpos_o[qpos_adr] = qpos[qpos_adr] + m.opt.timestep * qvel[dof_adr] * qvel_scale


def _advance(
  m: Model, d: Data, act_dot: wp.array, qacc: wp.array, qvel: Optional[wp.array] = None
):
  """Advance state and time given activation derivatives and acceleration."""

  # TODO(team): can we assume static timesteps?

  @kernel
  def next_activation(
    m: Model,
    d: Data,
    act_dot_in: array2df,
  ):
    worldid, actid = wp.tid()

    # get the high/low range for each actuator state
    limited = m.actuator_actlimited[actid]
    range_low = wp.where(limited, m.actuator_actrange[actid][0], -wp.inf)
    range_high = wp.where(limited, m.actuator_actrange[actid][1], wp.inf)

    # get the actual actuation - skip if -1 (means stateless actuator)
    act_adr = m.actuator_actadr[actid]
    if act_adr == -1:
      return

    acts = d.act[worldid]
    acts_dot = act_dot_in[worldid]

    act = acts[act_adr]
    act_dot = acts_dot[act_adr]

    # check dynType
    dyn_type = m.actuator_dyntype[actid]
    dyn_prm = m.actuator_dynprm[actid][0]

    # advance the actuation
    if dyn_type == wp.static(DynType.FILTEREXACT.value):
      tau = wp.where(dyn_prm < MJ_MINVAL, MJ_MINVAL, dyn_prm)
      act = act + act_dot * tau * (1.0 - wp.exp(-m.opt.timestep / tau))
    else:
      act = act + act_dot * m.opt.timestep

    # apply limits
    wp.clamp(act, range_low, range_high)

    acts[act_adr] = act

  @kernel
  def advance_velocities(m: Model, d: Data, qacc: array2df):
    worldid, tid = wp.tid()
    d.qvel[worldid, tid] = d.qvel[worldid, tid] + qacc[worldid, tid] * m.opt.timestep

  @kernel
  def integrate_joint_positions(m: Model, d: Data, qvel_in: array2df):
<<<<<<< HEAD
    worldId, jntid = wp.tid()
    _integrate_pos(worldId, jntid, m, d.qpos, d.qpos, qvel_in)
=======
    worldid, jntid = wp.tid()

    jnt_type = m.jnt_type[jntid]
    qpos_adr = m.jnt_qposadr[jntid]
    dof_adr = m.jnt_dofadr[jntid]
    qpos = d.qpos[worldid]
    qvel = qvel_in[worldid]

    if jnt_type == wp.static(JointType.FREE.value):
      qpos_pos = wp.vec3(qpos[qpos_adr], qpos[qpos_adr + 1], qpos[qpos_adr + 2])
      qvel_lin = wp.vec3(qvel[dof_adr], qvel[dof_adr + 1], qvel[dof_adr + 2])

      qpos_new = qpos_pos + m.opt.timestep * qvel_lin

      qpos_quat = wp.quat(
        qpos[qpos_adr + 3],
        qpos[qpos_adr + 4],
        qpos[qpos_adr + 5],
        qpos[qpos_adr + 6],
      )
      qvel_ang = wp.vec3(qvel[dof_adr + 3], qvel[dof_adr + 4], qvel[dof_adr + 5])

      qpos_quat_new = math.quat_integrate(qpos_quat, qvel_ang, m.opt.timestep)

      qpos[qpos_adr] = qpos_new[0]
      qpos[qpos_adr + 1] = qpos_new[1]
      qpos[qpos_adr + 2] = qpos_new[2]
      qpos[qpos_adr + 3] = qpos_quat_new[0]
      qpos[qpos_adr + 4] = qpos_quat_new[1]
      qpos[qpos_adr + 5] = qpos_quat_new[2]
      qpos[qpos_adr + 6] = qpos_quat_new[3]

    elif jnt_type == wp.static(JointType.BALL.value):  # ball joint
      qpos_quat = wp.quat(
        qpos[qpos_adr],
        qpos[qpos_adr + 1],
        qpos[qpos_adr + 2],
        qpos[qpos_adr + 3],
      )
      qvel_ang = wp.vec3(qvel[dof_adr], qvel[dof_adr + 1], qvel[dof_adr + 2])

      qpos_quat_new = math.quat_integrate(qpos_quat, qvel_ang, m.opt.timestep)

      qpos[qpos_adr] = qpos_quat_new[0]
      qpos[qpos_adr + 1] = qpos_quat_new[1]
      qpos[qpos_adr + 2] = qpos_quat_new[2]
      qpos[qpos_adr + 3] = qpos_quat_new[3]

    else:  # if jnt_type in (JointType.HINGE, JointType.SLIDE):
      qpos[qpos_adr] = qpos[qpos_adr] + m.opt.timestep * qvel[dof_adr]
>>>>>>> 5c625f6d

  # skip if no stateful actuators.
  if m.na:
    wp.launch(next_activation, dim=(d.nworld, m.nu), inputs=[m, d, act_dot])

  wp.launch(advance_velocities, dim=(d.nworld, m.nv), inputs=[m, d, qacc])

  # advance positions with qvel if given, d.qvel otherwise (semi-implicit)
  if qvel is not None:
    qvel_in = qvel
  else:
    qvel_in = d.qvel

  wp.launch(integrate_joint_positions, dim=(d.nworld, m.njnt), inputs=[m, d, qvel_in])

  d.time = d.time + m.opt.timestep


@event_scope
def euler(m: Model, d: Data):
  """Euler integrator, semi-implicit in velocity."""

  # integrate damping implicitly

  def eulerdamp_sparse(m: Model, d: Data):
    @kernel
    def add_damping_sum_qfrc_kernel_sparse(m: Model, d: Data):
      worldid, tid = wp.tid()

      dof_Madr = m.dof_Madr[tid]
      d.qM_integration[worldid, 0, dof_Madr] += m.opt.timestep * m.dof_damping[tid]

      d.qfrc_integration[worldid, tid] = (
        d.qfrc_smooth[worldid, tid] + d.qfrc_constraint[worldid, tid]
      )

    kernel_copy(d.qM_integration, d.qM)
    wp.launch(add_damping_sum_qfrc_kernel_sparse, dim=(d.nworld, m.nv), inputs=[m, d])
    smooth.factor_solve_i(
      m,
      d,
      d.qM_integration,
      d.qLD_integration,
      d.qLDiagInv_integration,
      d.qacc_integration,
      d.qfrc_integration,
    )

  def eulerdamp_fused_dense(m: Model, d: Data):
    def tile_eulerdamp(adr: int, size: int, tilesize: int):
      @kernel
      def eulerdamp(
        m: Model, d: Data, damping: wp.array(dtype=wp.float32), leveladr: int
      ):
        worldid, nodeid = wp.tid()
        dofid = m.qLD_tile[leveladr + nodeid]
        M_tile = wp.tile_load(
          d.qM[worldid], shape=(tilesize, tilesize), offset=(dofid, dofid)
        )
        damping_tile = wp.tile_load(damping, shape=(tilesize,), offset=(dofid,))
        damping_scaled = damping_tile * m.opt.timestep
        qm_integration_tile = wp.tile_diag_add(M_tile, damping_scaled)

        qfrc_smooth_tile = wp.tile_load(
          d.qfrc_smooth[worldid], shape=(tilesize,), offset=(dofid,)
        )
        qfrc_constraint_tile = wp.tile_load(
          d.qfrc_constraint[worldid], shape=(tilesize,), offset=(dofid,)
        )

        qfrc_tile = qfrc_smooth_tile + qfrc_constraint_tile

        L_tile = wp.tile_cholesky(qm_integration_tile)
        qacc_tile = wp.tile_cholesky_solve(L_tile, qfrc_tile)
        wp.tile_store(d.qacc_integration[worldid], qacc_tile, offset=(dofid))

      wp.launch_tiled(
        eulerdamp, dim=(d.nworld, size), inputs=[m, d, m.dof_damping, adr], block_dim=32
      )

    qLD_tileadr, qLD_tilesize = m.qLD_tileadr.numpy(), m.qLD_tilesize.numpy()

    for i in range(len(qLD_tileadr)):
      beg = qLD_tileadr[i]
      end = m.qLD_tile.shape[0] if i == len(qLD_tileadr) - 1 else qLD_tileadr[i + 1]
      tile_eulerdamp(beg, end - beg, int(qLD_tilesize[i]))

  if not m.opt.disableflags & DisableBit.EULERDAMP.value:
    if m.opt.is_sparse:
      eulerdamp_sparse(m, d)
    else:
      eulerdamp_fused_dense(m, d)

    _advance(m, d, d.act_dot, d.qacc_integration)
  else:
    _advance(m, d, d.act_dot, d.qacc)


@event_scope
def rungekutta4(m: Model, d: Data):
  """Runge-Kutta explicit order 4 integrator."""

  kernel_copy(d.qpos_t0, d.qpos)
  kernel_copy(d.qvel_t0, d.qvel)
  kernel_copy(d.act_t0, d.act)

  A, B = _RK4_A, _RK4_B

  def rk_accumulate(d: Data, b: float):
    """Computes one term of 1/6 k_1 + 1/3 k_2 + 1/3 k_3 + 1/6 k_4"""

    @kernel
    def _qvel_acc(d: Data, b: float):
      worldId, tid = wp.tid()
      d.qvel_rk[worldId, tid] += b * d.qvel[worldId, tid]
      d.qacc_rk[worldId, tid] += b * d.qacc[worldId, tid]

    @kernel
    def _act_dot(d: Data, b: float):
      worldId, tid = wp.tid()
      d.act_dot_rk[worldId, tid] += b * d.act_dot[worldId, tid]

    wp.launch(_qvel_acc, dim=(d.nworld, m.nv), inputs=[d, b])
    wp.launch(_act_dot, dim=(d.nworld, m.na), inputs=[d, b])

  def perturb_state(m: Model, d: Data, a: float):
    @kernel
    def _qpos(m: Model, d: Data):
      """Integrate joint positions"""
      worldId, jntId = wp.tid()
      _integrate_pos(worldId, jntId, m, d.qpos, d.qpos_t0, d.qvel, qvel_scale=a)

    @kernel
    def _act(m: Model, d: Data):
      worldId, tid = wp.tid()
      dact_dot = a * d.act_dot[worldId, tid]
      d.act[worldId, tid] = d.act_t0[worldId, tid] + dact_dot * m.opt.timestep

    @kernel
    def _qvel(m: Model, d: Data):
      worldId, tid = wp.tid()
      dqacc = a * d.qacc[worldId, tid]
      d.qvel[worldId, tid] = d.qvel_t0[worldId, tid] + dqacc * m.opt.timestep

    wp.launch(_qpos, dim=(d.nworld, m.njnt), inputs=[m, d])
    wp.launch(_act, dim=(d.nworld, m.na), inputs=[m, d])
    wp.launch(_qvel, dim=(d.nworld, m.nv), inputs=[m, d])

  rk_accumulate(d, B[0])
  for i in range(3):
    a, b = float(A[i][i]), B[i + 1]
    perturb_state(m, d, a)
    forward(m, d)
    rk_accumulate(d, b)

  kernel_copy(d.qpos, d.qpos_t0)
  kernel_copy(d.qvel, d.qvel_t0)
  kernel_copy(d.act, d.act_t0)
  _advance(m, d, d.act_dot_rk, d.qacc_rk, d.qvel_rk)


@event_scope
def implicit(m: Model, d: Data):
  """Integrates fully implicit in velocity."""

  # optimization comments (AD)
  # I went from small kernels for every step to a relatively big single
  # kernel using tile API because it kept improving performance -
  # 30M to 50M FPS on an A6000.
  #
  # The main benefit is reduced global memory roundtrips, but I assume
  # there is also some benefit to loading data as early as possible.
  #
  # I further tried fusing in the cholesky factor/solve but the high
  # storage requirements led to low occupancy and thus worse performance.
  #
  # The actuator_bias_gain_vel kernel could theoretically be fused in as well,
  # but it's pretty clean straight-line code that loads a lot of data but
  # only stores one array, so I think the benefit of keeping that one on-chip
  # is likely not worth it compared to the compromises we're making with tile API.
  # It would also need a different data layout for the biasprm/gainprm arrays
  # to be tileable.

  # assumptions
  assert not m.opt.is_sparse  # unsupported
  # TODO(team): add sparse version

  # compile-time constants
  passive_enabled = not m.opt.disableflags & DisableBit.PASSIVE.value
  actuation_enabled = (
    not m.opt.disableflags & DisableBit.ACTUATION.value
  ) and m.actuator_affine_bias_gain

  @kernel
  def actuator_bias_gain_vel(m: Model, d: Data):
    worldid, actid = wp.tid()

    bias_vel = 0.0
    gain_vel = 0.0

    actuator_biastype = m.actuator_biastype[actid]
    actuator_gaintype = m.actuator_gaintype[actid]
    actuator_dyntype = m.actuator_dyntype[actid]

    if actuator_biastype == wp.static(BiasType.AFFINE.value):
      bias_vel = m.actuator_biasprm[actid, 2]

    if actuator_gaintype == wp.static(GainType.AFFINE.value):
      gain_vel = m.actuator_gainprm[actid, 2]

    ctrl = d.ctrl[worldid, actid]

    if actuator_dyntype != wp.static(DynType.NONE.value):
      ctrl = d.act[worldid, actid]

    d.act_vel_integration[worldid, actid] = bias_vel + gain_vel * ctrl

  def qderiv_actuator_damping_fused(
    m: Model, d: Data, damping: wp.array(dtype=wp.float32)
  ):
    if actuation_enabled:
      block_dim = 64
    else:
      block_dim = 256

    @wp.func
    def subtract_multiply(x: wp.float32, y: wp.float32):
      return x - y * wp.static(m.opt.timestep)

    def qderiv_actuator_damping_tiled(
      adr: int, size: int, tilesize_nv: int, tilesize_nu: int
    ):
      @kernel
      def qderiv_actuator_fused_kernel(
        m: Model, d: Data, damping: wp.array(dtype=wp.float32), leveladr: int
      ):
        worldid, nodeid = wp.tid()
        offset_nv = m.actuator_moment_offset_nv[leveladr + nodeid]

        # skip tree with no actuators.
        if wp.static(actuation_enabled and tilesize_nu != 0):
          offset_nu = m.actuator_moment_offset_nu[leveladr + nodeid]
          actuator_moment_tile = wp.tile_load(
            d.actuator_moment[worldid],
            shape=(tilesize_nu, tilesize_nv),
            offset=(offset_nu, offset_nv),
          )
          zeros = wp.tile_zeros(shape=(tilesize_nu, tilesize_nu), dtype=wp.float32)
          vel_tile = wp.tile_load(
            d.act_vel_integration[worldid], shape=(tilesize_nu), offset=offset_nu
          )
          diag = wp.tile_diag_add(zeros, vel_tile)
          actuator_moment_T = wp.tile_transpose(actuator_moment_tile)
          amTVel = wp.tile_matmul(actuator_moment_T, diag)
          qderiv_tile = wp.tile_matmul(amTVel, actuator_moment_tile)
        else:
          qderiv_tile = wp.tile_zeros(
            shape=(tilesize_nv, tilesize_nv), dtype=wp.float32
          )

        if wp.static(passive_enabled):
          dof_damping = wp.tile_load(damping, shape=tilesize_nv, offset=offset_nv)
          negative = wp.neg(dof_damping)
          qderiv_tile = wp.tile_diag_add(qderiv_tile, negative)

        # add to qM
        qM_tile = wp.tile_load(
          d.qM[worldid], shape=(tilesize_nv, tilesize_nv), offset=(offset_nv, offset_nv)
        )
        qderiv_tile = wp.tile_map(subtract_multiply, qM_tile, qderiv_tile)
        wp.tile_store(
          d.qM_integration[worldid], qderiv_tile, offset=(offset_nv, offset_nv)
        )

        # sum qfrc
        qfrc_smooth_tile = wp.tile_load(
          d.qfrc_smooth[worldid], shape=tilesize_nv, offset=offset_nv
        )
        qfrc_constraint_tile = wp.tile_load(
          d.qfrc_constraint[worldid], shape=tilesize_nv, offset=offset_nv
        )
        qfrc_combined = wp.add(qfrc_smooth_tile, qfrc_constraint_tile)
        wp.tile_store(d.qfrc_integration[worldid], qfrc_combined, offset=offset_nv)

      wp.launch_tiled(
        qderiv_actuator_fused_kernel,
        dim=(d.nworld, size),
        inputs=[m, d, damping, adr],
        block_dim=block_dim,
      )

    qderiv_tilesize_nv = m.actuator_moment_tilesize_nv.numpy()
    qderiv_tilesize_nu = m.actuator_moment_tilesize_nu.numpy()
    qderiv_tileadr = m.actuator_moment_tileadr.numpy()

    for i in range(len(qderiv_tileadr)):
      beg = qderiv_tileadr[i]
      end = (
        m.qLD_tile.shape[0] if i == len(qderiv_tileadr) - 1 else qderiv_tileadr[i + 1]
      )
      if qderiv_tilesize_nv[i] != 0:
        qderiv_actuator_damping_tiled(
          beg, end - beg, int(qderiv_tilesize_nv[i]), int(qderiv_tilesize_nu[i])
        )

  if passive_enabled or actuation_enabled:
    if actuation_enabled:
      wp.launch(
        actuator_bias_gain_vel,
        dim=(d.nworld, m.nu),
        inputs=[m, d],
      )

    qderiv_actuator_damping_fused(m, d, m.dof_damping)

    smooth._factor_solve_i_dense(
      m, d, d.qM_integration, d.qacc_integration, d.qfrc_integration
    )

    _advance(m, d, d.act_dot, d.qacc_integration)
  else:
    _advance(m, d, d.act_dot, d.qacc)


@event_scope
def fwd_position(m: Model, d: Data):
  """Position-dependent computations."""

  smooth.kinematics(m, d)
  smooth.com_pos(m, d)
  smooth.camlight(m, d)
  smooth.tendon(m, d)
  smooth.crb(m, d)
  smooth.factor_m(m, d)
  collision_driver.collision(m, d)
  constraint.make_constraint(m, d)
  smooth.transmission(m, d)


@event_scope
def fwd_velocity(m: Model, d: Data):
  """Velocity-dependent computations."""

  if m.opt.is_sparse:
    # TODO(team): sparse version
    d.actuator_velocity.zero_()

    @kernel
    def _actuator_velocity(d: Data):
      worldid, actid, dofid = wp.tid()
      moment = d.actuator_moment[worldid, actid]
      qvel = d.qvel[worldid]
      wp.atomic_add(d.actuator_velocity[worldid], actid, moment[dofid] * qvel[dofid])

    wp.launch(_actuator_velocity, dim=(d.nworld, m.nu, m.nv), inputs=[d])
  else:

    def actuator_velocity(
      adr: int,
      size: int,
      tilesize_nu: int,
      tilesize_nv: int,
    ):
      @kernel
      def _actuator_velocity(
        m: Model, d: Data, leveladr: int, velocity: array3df, qvel: array3df
      ):
        worldid, nodeid = wp.tid()
        offset_nu = m.actuator_moment_offset_nu[leveladr + nodeid]
        offset_nv = m.actuator_moment_offset_nv[leveladr + nodeid]
        actuator_moment_tile = wp.tile_load(
          d.actuator_moment[worldid],
          shape=(tilesize_nu, tilesize_nv),
          offset=(offset_nu, offset_nv),
        )
        qvel_tile = wp.tile_load(
          qvel[worldid], shape=(tilesize_nv, 1), offset=(offset_nv, 0)
        )
        velocity_tile = wp.tile_matmul(actuator_moment_tile, qvel_tile)

        wp.tile_store(velocity[worldid], velocity_tile, offset=(offset_nu, 0))

      wp.launch_tiled(
        _actuator_velocity,
        dim=(d.nworld, size),
        inputs=[
          m,
          d,
          adr,
          d.actuator_velocity.reshape(d.actuator_velocity.shape + (1,)),
          d.qvel.reshape(d.qvel.shape + (1,)),
        ],
        block_dim=32,
      )

    actuator_moment_tilesize_nu = m.actuator_moment_tilesize_nu.numpy()
    actuator_moment_tilesize_nv = m.actuator_moment_tilesize_nv.numpy()
    actuator_moment_tileadr = m.actuator_moment_tileadr.numpy()

    for i in range(len(actuator_moment_tileadr)):
      beg = actuator_moment_tileadr[i]
      end = (
        m.actuator_moment_tileadr.shape[0]
        if i == len(actuator_moment_tileadr) - 1
        else actuator_moment_tileadr[i + 1]
      )
      if actuator_moment_tilesize_nu[i] != 0 and actuator_moment_tilesize_nv[i] != 0:
        actuator_velocity(
          beg,
          end - beg,
          int(actuator_moment_tilesize_nu[i]),
          int(actuator_moment_tilesize_nv[i]),
        )

  smooth.com_vel(m, d)
  passive.passive(m, d)
  smooth.rne(m, d)


@event_scope
def fwd_actuation(m: Model, d: Data):
  """Actuation-dependent computations."""
  if not m.nu or m.opt.disableflags & DisableBit.ACTUATION:
    d.act_dot.zero_()
    d.qfrc_actuator.zero_()
    return

  # TODO support stateful actuators

  @kernel
  def _force(
    m: Model,
    d: Data,
    # outputs
    force: array2df,
  ):
    worldid, uid = wp.tid()

    actuator_length = d.actuator_length[worldid, uid]
    actuator_velocity = d.actuator_velocity[worldid, uid]

    gain = m.actuator_gainprm[uid, 0]
    gain += m.actuator_gainprm[uid, 1] * actuator_length
    gain += m.actuator_gainprm[uid, 2] * actuator_velocity

    bias = m.actuator_biasprm[uid, 0]
    bias += m.actuator_biasprm[uid, 1] * actuator_length
    bias += m.actuator_biasprm[uid, 2] * actuator_velocity

    ctrl = d.ctrl[worldid, uid]
    disable_clampctrl = m.opt.disableflags & wp.static(DisableBit.CLAMPCTRL.value)
    if m.actuator_ctrllimited[uid] and not disable_clampctrl:
      r = m.actuator_ctrlrange[uid]
      ctrl = wp.clamp(ctrl, r[0], r[1])
    f = gain * ctrl + bias
    if m.actuator_forcelimited[uid]:
      r = m.actuator_forcerange[uid]
      f = wp.clamp(f, r[0], r[1])
    force[worldid, uid] = f

  @kernel
  def _qfrc_limited(m: Model, d: Data):
    worldid, dofid = wp.tid()
    jntid = m.dof_jntid[dofid]
    if m.jnt_actfrclimited[jntid]:
      d.qfrc_actuator[worldid, dofid] = wp.clamp(
        d.qfrc_actuator[worldid, dofid],
        m.jnt_actfrcrange[jntid][0],
        m.jnt_actfrcrange[jntid][1],
      )

  if m.opt.is_sparse:
    # TODO(team): sparse version
    @kernel
    def _qfrc(m: Model, moment: array3df, force: array2df, qfrc: array2df):
      worldid, vid = wp.tid()

      s = float(0.0)
      for uid in range(m.nu):
        # TODO consider using Tile API or transpose moment for better access pattern
        s += moment[worldid, uid, vid] * force[worldid, uid]
      jntid = m.dof_jntid[vid]
      if m.jnt_actfrclimited[jntid]:
        r = m.jnt_actfrcrange[jntid]
        s = wp.clamp(s, r[0], r[1])
      qfrc[worldid, vid] = s

  wp.launch(_force, dim=[d.nworld, m.nu], inputs=[m, d], outputs=[d.actuator_force])

  if m.opt.is_sparse:
    # TODO(team): sparse version

    wp.launch(
      _qfrc,
      dim=(d.nworld, m.nv),
      inputs=[m, d.actuator_moment, d.actuator_force],
      outputs=[d.qfrc_actuator],
    )

  else:

    def qfrc_actuator(adr: int, size: int, tilesize_nu: int, tilesize_nv: int):
      @kernel
      def qfrc_actuator_kernel(
        m: Model,
        d: Data,
        leveladr: int,
        qfrc_actuator: array3df,
        actuator_force: array3df,
      ):
        worldid, nodeid = wp.tid()
        offset_nu = m.actuator_moment_offset_nu[leveladr + nodeid]
        offset_nv = m.actuator_moment_offset_nv[leveladr + nodeid]

        actuator_moment_tile = wp.tile_load(
          d.actuator_moment[worldid],
          shape=(tilesize_nu, tilesize_nv),
          offset=(offset_nu, offset_nv),
        )
        actuator_moment_T_tile = wp.tile_transpose(actuator_moment_tile)

        force_tile = wp.tile_load(
          actuator_force[worldid], shape=(tilesize_nu, 1), offset=(offset_nu, 0)
        )
        qfrc_tile = wp.tile_matmul(actuator_moment_T_tile, force_tile)
        wp.tile_store(qfrc_actuator[worldid], qfrc_tile, offset=(offset_nv, 0))

      wp.launch_tiled(
        qfrc_actuator_kernel,
        dim=(d.nworld, size),
        inputs=[
          m,
          d,
          adr,
          d.qfrc_actuator.reshape(d.qfrc_actuator.shape + (1,)),
          d.actuator_force.reshape(d.actuator_force.shape + (1,)),
        ],
        block_dim=32,
      )

    qderiv_tilesize_nu = m.actuator_moment_tilesize_nu.numpy()
    qderiv_tilesize_nv = m.actuator_moment_tilesize_nv.numpy()
    qderiv_tileadr = m.actuator_moment_tileadr.numpy()

    for i in range(len(qderiv_tileadr)):
      beg = qderiv_tileadr[i]
      end = (
        m.qLD_tile.shape[0] if i == len(qderiv_tileadr) - 1 else qderiv_tileadr[i + 1]
      )
      if qderiv_tilesize_nu[i] != 0 and qderiv_tilesize_nv[i] != 0:
        qfrc_actuator(
          beg, end - beg, int(qderiv_tilesize_nu[i]), int(qderiv_tilesize_nv[i])
        )

    wp.launch(_qfrc_limited, dim=(d.nworld, m.nv), inputs=[m, d])

  # TODO actuator-level gravity compensation, skip if added as passive force


@event_scope
def fwd_acceleration(m: Model, d: Data):
  """Add up all non-constraint forces, compute qacc_smooth."""

  @kernel
  def _qfrc_smooth(d: Data):
    worldid, dofid = wp.tid()
    d.qfrc_smooth[worldid, dofid] = (
      d.qfrc_passive[worldid, dofid]
      - d.qfrc_bias[worldid, dofid]
      + d.qfrc_actuator[worldid, dofid]
      + d.qfrc_applied[worldid, dofid]
    )

  wp.launch(_qfrc_smooth, dim=(d.nworld, m.nv), inputs=[d])
  xfrc_accumulate(m, d, d.qfrc_smooth)

  smooth.solve_m(m, d, d.qacc_smooth, d.qfrc_smooth)


@event_scope
def forward(m: Model, d: Data):
  """Forward dynamics."""

  fwd_position(m, d)
  sensor.sensor_pos(m, d)
  fwd_velocity(m, d)
  sensor.sensor_vel(m, d)
  fwd_actuation(m, d)
  fwd_acceleration(m, d)
  sensor.sensor_acc(m, d)

  if d.njmax == 0:
    kernel_copy(d.qacc, d.qacc_smooth)
  else:
    solver.solve(m, d)


@event_scope
def step(m: Model, d: Data):
  """Advance simulation."""
  forward(m, d)

  if m.opt.integrator == mujoco.mjtIntegrator.mjINT_EULER:
    euler(m, d)
  elif m.opt.integrator == mujoco.mjtIntegrator.mjINT_RK4:
    rungekutta4(m, d)
  elif m.opt.integrator == mujoco.mjtIntegrator.mjINT_IMPLICITFAST:
    implicit(m, d)
  else:
    raise NotImplementedError(f"integrator {m.opt.integrator} not implemented.")<|MERGE_RESOLUTION|>--- conflicted
+++ resolved
@@ -166,61 +166,8 @@
 
   @kernel
   def integrate_joint_positions(m: Model, d: Data, qvel_in: array2df):
-<<<<<<< HEAD
-    worldId, jntid = wp.tid()
-    _integrate_pos(worldId, jntid, m, d.qpos, d.qpos, qvel_in)
-=======
     worldid, jntid = wp.tid()
-
-    jnt_type = m.jnt_type[jntid]
-    qpos_adr = m.jnt_qposadr[jntid]
-    dof_adr = m.jnt_dofadr[jntid]
-    qpos = d.qpos[worldid]
-    qvel = qvel_in[worldid]
-
-    if jnt_type == wp.static(JointType.FREE.value):
-      qpos_pos = wp.vec3(qpos[qpos_adr], qpos[qpos_adr + 1], qpos[qpos_adr + 2])
-      qvel_lin = wp.vec3(qvel[dof_adr], qvel[dof_adr + 1], qvel[dof_adr + 2])
-
-      qpos_new = qpos_pos + m.opt.timestep * qvel_lin
-
-      qpos_quat = wp.quat(
-        qpos[qpos_adr + 3],
-        qpos[qpos_adr + 4],
-        qpos[qpos_adr + 5],
-        qpos[qpos_adr + 6],
-      )
-      qvel_ang = wp.vec3(qvel[dof_adr + 3], qvel[dof_adr + 4], qvel[dof_adr + 5])
-
-      qpos_quat_new = math.quat_integrate(qpos_quat, qvel_ang, m.opt.timestep)
-
-      qpos[qpos_adr] = qpos_new[0]
-      qpos[qpos_adr + 1] = qpos_new[1]
-      qpos[qpos_adr + 2] = qpos_new[2]
-      qpos[qpos_adr + 3] = qpos_quat_new[0]
-      qpos[qpos_adr + 4] = qpos_quat_new[1]
-      qpos[qpos_adr + 5] = qpos_quat_new[2]
-      qpos[qpos_adr + 6] = qpos_quat_new[3]
-
-    elif jnt_type == wp.static(JointType.BALL.value):  # ball joint
-      qpos_quat = wp.quat(
-        qpos[qpos_adr],
-        qpos[qpos_adr + 1],
-        qpos[qpos_adr + 2],
-        qpos[qpos_adr + 3],
-      )
-      qvel_ang = wp.vec3(qvel[dof_adr], qvel[dof_adr + 1], qvel[dof_adr + 2])
-
-      qpos_quat_new = math.quat_integrate(qpos_quat, qvel_ang, m.opt.timestep)
-
-      qpos[qpos_adr] = qpos_quat_new[0]
-      qpos[qpos_adr + 1] = qpos_quat_new[1]
-      qpos[qpos_adr + 2] = qpos_quat_new[2]
-      qpos[qpos_adr + 3] = qpos_quat_new[3]
-
-    else:  # if jnt_type in (JointType.HINGE, JointType.SLIDE):
-      qpos[qpos_adr] = qpos[qpos_adr] + m.opt.timestep * qvel[dof_adr]
->>>>>>> 5c625f6d
+    _integrate_pos(worldid, jntid, m, d.qpos, d.qpos, qvel_in)
 
   # skip if no stateful actuators.
   if m.na:
