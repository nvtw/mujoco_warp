--- conflicted
+++ resolved
@@ -525,11 +525,7 @@
 
 
 @event_scope
-<<<<<<< HEAD
-def fwd_position(m: Model, d: Data, skip_collision: bool = False):
-=======
-def fwd_position(m: Model, d: Data, factorize: bool = True):
->>>>>>> 030bb7dd
+def fwd_position(m: Model, d: Data, factorize: bool = True, run_collision_detection: bool = True):
   """Position-dependent computations."""
 
   smooth.kinematics(m, d)
@@ -538,15 +534,10 @@
   smooth.tendon(m, d)
   smooth.crb(m, d)
   smooth.tendon_armature(m, d)
-<<<<<<< HEAD
-  smooth.factor_m(m, d)
-  if not skip_collision:
-    collision_driver.collision(m, d)
-=======
   if factorize:
     smooth.factor_m(m, d)
-  collision_driver.collision(m, d)
->>>>>>> 030bb7dd
+  if run_collision_detection:
+    collision_driver.collision(m, d)
   constraint.make_constraint(m, d)
   smooth.transmission(m, d)
 
@@ -1101,15 +1092,11 @@
 
 
 @event_scope
-def forward(m: Model, d: Data, skip_collision: bool = False):
+def forward(m: Model, d: Data, run_collision_detection: bool = True):
   """Forward dynamics."""
   energy = m.opt.enableflags & EnableBit.ENERGY
 
-<<<<<<< HEAD
-  fwd_position(m, d, skip_collision)
-=======
-  fwd_position(m, d, factorize=False)
->>>>>>> 030bb7dd
+  fwd_position(m, d, factorize=False, run_collision_detection=run_collision_detection)
   sensor.sensor_pos(m, d)
 
   if energy:
@@ -1137,9 +1124,9 @@
 
 
 @event_scope
-def step(m: Model, d: Data, skip_collision: bool = False):
+def step(m: Model, d: Data, run_collision_detection: bool = True):
   """Advance simulation."""
-  forward(m, d, skip_collision)
+  forward(m, d, run_collision_detection)
 
   if m.opt.integrator == IntegratorType.EULER:
     euler(m, d)
