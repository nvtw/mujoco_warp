# Copyright 2025 The Newton Developers
#
# Licensed under the Apache License, Version 2.0 (the "License");
# you may not use this file except in compliance with the License.
# You may obtain a copy of the License at
#
#     http://www.apache.org/licenses/LICENSE-2.0
#
# Unless required by applicable law or agreed to in writing, software
# distributed under the License is distributed on an "AS IS" BASIS,
# WITHOUT WARRANTIES OR CONDITIONS OF ANY KIND, either express or implied.
# See the License for the specific language governing permissions and
# limitations under the License.
# ==============================================================================

from typing import Optional

import mujoco
import numpy as np
import warp as wp

from . import support
from . import types


def put_model(mjm: mujoco.MjModel) -> types.Model:
<<<<<<< HEAD
  eq_type_unsupported = ~np.isin(mjm.eq_type, list(types.EqType))
  if eq_type_unsupported.any():
    raise NotImplementedError(
      f"Equality constraint types {mjm.eq_type[eq_type_unsupported]} are unsupported."
    )
=======
  # check supported features
  for field, field_types, field_str in (
    (mjm.actuator_trntype, types.TrnType, "Actuator transmission type"),
    (mjm.actuator_dyntype, types.DynType, "Actuator dynamics type"),
    (mjm.actuator_gaintype, types.GainType, "Gain type"),
    (mjm.actuator_biastype, types.BiasType, "Bias type"),
  ):
    unsupported = ~np.isin(field, list(field_types))
    if unsupported.any():
      raise NotImplementedError(f"{field_str} {field[unsupported]} not supported.")

  if mjm.neq > 0:
    raise NotImplementedError("Equality constraints are unsupported.")
>>>>>>> bd0d7d68

  if mjm.nsensor > 0:
    raise NotImplementedError("Sensors are unsupported.")

  if mjm.ntendon > 0:
    raise NotImplementedError("Tendons are unsupported.")

  if mjm.nplugin > 0:
    raise NotImplementedError("Plugins are unsupported.")

  if mjm.nflex > 0:
    raise NotImplementedError("Flexes are unsupported.")

  # check options
  if mjm.opt.integrator not in set(types.IntegratorType):
    raise NotImplementedError(f"Integrator: {mjm.opt.integrator} is unsupported.")

  if mjm.opt.cone not in set(types.ConeType):
    raise NotImplementedError(f"Cone: {mjm.opt.cone} is unsupported.")

  if mjm.opt.solver not in set(types.SolverType):
    raise NotImplementedError(f"Solver: {mjm.opt.solver} is unsupported.")

  m = types.Model()

  m.nq = mjm.nq
  m.nv = mjm.nv
  m.na = mjm.na
  m.nu = mjm.nu
  m.nbody = mjm.nbody
  m.njnt = mjm.njnt
  m.ngeom = mjm.ngeom
  m.nsite = mjm.nsite
  m.nmocap = mjm.nmocap
  m.nM = mjm.nM
  m.nlsp = mjm.opt.ls_iterations  # TODO(team): how to set nlsp?
  m.nexclude = mjm.nexclude
  m.opt.timestep = mjm.opt.timestep
  m.opt.tolerance = mjm.opt.tolerance
  m.opt.ls_tolerance = mjm.opt.ls_tolerance
  m.opt.gravity = wp.vec3(mjm.opt.gravity)
  m.opt.cone = mjm.opt.cone
  m.opt.solver = mjm.opt.solver
  m.opt.iterations = mjm.opt.iterations
  m.opt.ls_iterations = mjm.opt.ls_iterations
  m.opt.integrator = mjm.opt.integrator
  m.opt.disableflags = mjm.opt.disableflags
  m.opt.impratio = wp.float32(mjm.opt.impratio)
  m.opt.is_sparse = support.is_sparse(mjm)
  m.opt.ls_parallel = False
  m.stat.meaninertia = mjm.stat.meaninertia

  m.qpos0 = wp.array(mjm.qpos0, dtype=wp.float32, ndim=1)
  m.qpos_spring = wp.array(mjm.qpos_spring, dtype=wp.float32, ndim=1)

  # dof lower triangle row and column indices
  dof_tri_row, dof_tri_col = np.tril_indices(mjm.nv)

  # indices for sparse qM full_m
  is_, js = [], []
  for i in range(mjm.nv):
    j = i
    while j > -1:
      is_.append(i)
      js.append(j)
      j = mjm.dof_parentid[j]
  qM_fullm_i = is_
  qM_fullm_j = js

  # indices for sparse qM mul_m
  is_, js, madr_ijs = [], [], []
  for i in range(mjm.nv):
    madr_ij, j = mjm.dof_Madr[i], i

    while True:
      madr_ij, j = madr_ij + 1, mjm.dof_parentid[j]
      if j == -1:
        break
      is_, js, madr_ijs = is_ + [i], js + [j], madr_ijs + [madr_ij]

  qM_mulm_i, qM_mulm_j, qM_madr_ij = (
    np.array(x, dtype=np.int32) for x in (is_, js, madr_ijs)
  )

  jnt_limited_slide_hinge_adr = np.nonzero(
    mjm.jnt_limited
    & (
      (mjm.jnt_type == mujoco.mjtJoint.mjJNT_SLIDE)
      | (mjm.jnt_type == mujoco.mjtJoint.mjJNT_HINGE)
    )
  )[0]

  # body_tree is BFS ordering of body ids
  # body_treeadr contains starting index of each body tree level
  bodies, body_depth = {}, np.zeros(mjm.nbody, dtype=int) - 1
  for i in range(mjm.nbody):
    body_depth[i] = body_depth[mjm.body_parentid[i]] + 1
    bodies.setdefault(body_depth[i], []).append(i)
  body_tree = np.concatenate([bodies[i] for i in range(len(bodies))])
  tree_off = [0] + [len(bodies[i]) for i in range(len(bodies))]
  body_treeadr = np.cumsum(tree_off)[:-1]

  m.body_tree = wp.array(body_tree, dtype=wp.int32, ndim=1)
  m.body_treeadr = wp.array(body_treeadr, dtype=wp.int32, ndim=1, device="cpu")

  qLD_update_tree = np.empty(shape=(0, 3), dtype=int)
  qLD_update_treeadr = np.empty(shape=(0,), dtype=int)
  qLD_tile = np.empty(shape=(0,), dtype=int)
  qLD_tileadr = np.empty(shape=(0,), dtype=int)
  qLD_tilesize = np.empty(shape=(0,), dtype=int)

  if support.is_sparse(mjm):
    # qLD_update_tree has dof tree ordering of qLD updates for sparse factor m
    # qLD_update_treeadr contains starting index of each dof tree level
    qLD_updates, dof_depth = {}, np.zeros(mjm.nv, dtype=int) - 1
    for k in range(mjm.nv):
      dof_depth[k] = dof_depth[mjm.dof_parentid[k]] + 1
      i = mjm.dof_parentid[k]
      Madr_ki = mjm.dof_Madr[k] + 1
      while i > -1:
        qLD_updates.setdefault(dof_depth[i], []).append((i, k, Madr_ki))
        i = mjm.dof_parentid[i]
        Madr_ki += 1

    # qLD_treeadr contains starting indicies of each level of sparse updates
    qLD_update_tree = np.concatenate([qLD_updates[i] for i in range(len(qLD_updates))])
    tree_off = [0] + [len(qLD_updates[i]) for i in range(len(qLD_updates))]
    qLD_update_treeadr = np.cumsum(tree_off)[:-1]
  else:
    # qLD_tile has the dof id of each tile in qLD for dense factor m
    # qLD_tileadr contains starting index in qLD_tile of each tile group
    # qLD_tilesize has the square tile size of each tile group
    tile_corners = [i for i in range(mjm.nv) if mjm.dof_parentid[i] == -1]
    tiles = {}
    for i in range(len(tile_corners)):
      tile_beg = tile_corners[i]
      tile_end = mjm.nv if i == len(tile_corners) - 1 else tile_corners[i + 1]
      tiles.setdefault(tile_end - tile_beg, []).append(tile_beg)
    qLD_tile = np.concatenate([tiles[sz] for sz in sorted(tiles.keys())])
    tile_off = [0] + [len(tiles[sz]) for sz in sorted(tiles.keys())]
    qLD_tileadr = np.cumsum(tile_off)[:-1]
    qLD_tilesize = np.array(sorted(tiles.keys()))

  # tiles for actuator_moment - needs nu + nv tile size and offset
  actuator_moment_offset_nv = np.empty(shape=(0,), dtype=int)
  actuator_moment_offset_nu = np.empty(shape=(0,), dtype=int)
  actuator_moment_tileadr = np.empty(shape=(0,), dtype=int)
  actuator_moment_tilesize_nv = np.empty(shape=(0,), dtype=int)
  actuator_moment_tilesize_nu = np.empty(shape=(0,), dtype=int)

  if not support.is_sparse(mjm):
    # how many actuators for each tree
    tile_corners = [i for i in range(mjm.nv) if mjm.dof_parentid[i] == -1]
    tree_id = mjm.dof_treeid[tile_corners]
    num_trees = int(np.max(tree_id))
    tree = mjm.body_treeid[mjm.jnt_bodyid[mjm.actuator_trnid[:, 0]]]
    counts, ids = np.histogram(tree, bins=np.arange(0, num_trees + 2))
    acts_per_tree = dict(zip([int(i) for i in ids], [int(i) for i in counts]))

    tiles = {}
    act_beg = 0
    for i in range(len(tile_corners)):
      tile_beg = tile_corners[i]
      tile_end = mjm.nv if i == len(tile_corners) - 1 else tile_corners[i + 1]
      tree = int(tree_id[i])
      act_num = acts_per_tree[tree]
      tiles.setdefault((tile_end - tile_beg, act_num), []).append((tile_beg, act_beg))
      act_beg += act_num

    sorted_keys = sorted(tiles.keys())
    actuator_moment_offset_nv = [
      t[0] for key in sorted_keys for t in tiles.get(key, [])
    ]
    actuator_moment_offset_nu = [
      t[1] for key in sorted_keys for t in tiles.get(key, [])
    ]
    tile_off = [0] + [len(tiles[sz]) for sz in sorted(tiles.keys())]
    actuator_moment_tileadr = np.cumsum(tile_off)[:-1]  # offset
    actuator_moment_tilesize_nv = np.array(
      [a[0] for a in sorted_keys]
    )  # for this level
    actuator_moment_tilesize_nu = np.array(
      [int(a[1]) for a in sorted_keys]
    )  # for this level

  m.qM_fullm_i = wp.array(qM_fullm_i, dtype=wp.int32, ndim=1)
  m.qM_fullm_j = wp.array(qM_fullm_j, dtype=wp.int32, ndim=1)
  m.qM_mulm_i = wp.array(qM_mulm_i, dtype=wp.int32, ndim=1)
  m.qM_mulm_j = wp.array(qM_mulm_j, dtype=wp.int32, ndim=1)
  m.qM_madr_ij = wp.array(qM_madr_ij, dtype=wp.int32, ndim=1)
  m.qLD_update_tree = wp.array(qLD_update_tree, dtype=wp.vec3i, ndim=1)
  m.qLD_update_treeadr = wp.array(
    qLD_update_treeadr, dtype=wp.int32, ndim=1, device="cpu"
  )
  m.qLD_tile = wp.array(qLD_tile, dtype=wp.int32, ndim=1)
  m.qLD_tileadr = wp.array(qLD_tileadr, dtype=wp.int32, ndim=1, device="cpu")
  m.qLD_tilesize = wp.array(qLD_tilesize, dtype=wp.int32, ndim=1, device="cpu")
  m.actuator_moment_offset_nv = wp.array(
    actuator_moment_offset_nv, dtype=wp.int32, ndim=1
  )
  m.actuator_moment_offset_nu = wp.array(
    actuator_moment_offset_nu, dtype=wp.int32, ndim=1
  )
  m.actuator_moment_tileadr = wp.array(
    actuator_moment_tileadr, dtype=wp.int32, ndim=1, device="cpu"
  )
  m.actuator_moment_tilesize_nv = wp.array(
    actuator_moment_tilesize_nv, dtype=wp.int32, ndim=1, device="cpu"
  )
  m.actuator_moment_tilesize_nu = wp.array(
    actuator_moment_tilesize_nu, dtype=wp.int32, ndim=1, device="cpu"
  )
  m.alpha_candidate = wp.array(np.linspace(0.0, 1.0, m.nlsp), dtype=wp.float32)
  m.body_dofadr = wp.array(mjm.body_dofadr, dtype=wp.int32, ndim=1)
  m.body_dofnum = wp.array(mjm.body_dofnum, dtype=wp.int32, ndim=1)
  m.body_jntadr = wp.array(mjm.body_jntadr, dtype=wp.int32, ndim=1)
  m.body_jntnum = wp.array(mjm.body_jntnum, dtype=wp.int32, ndim=1)
  m.body_parentid = wp.array(mjm.body_parentid, dtype=wp.int32, ndim=1)
  m.body_mocapid = wp.array(mjm.body_mocapid, dtype=wp.int32, ndim=1)
  m.body_weldid = wp.array(mjm.body_weldid, dtype=wp.int32, ndim=1)
  m.body_pos = wp.array(mjm.body_pos, dtype=wp.vec3, ndim=1)
  m.body_quat = wp.array(mjm.body_quat, dtype=wp.quat, ndim=1)
  m.body_ipos = wp.array(mjm.body_ipos, dtype=wp.vec3, ndim=1)
  m.body_iquat = wp.array(mjm.body_iquat, dtype=wp.quat, ndim=1)
  m.body_rootid = wp.array(mjm.body_rootid, dtype=wp.int32, ndim=1)
  m.body_inertia = wp.array(mjm.body_inertia, dtype=wp.vec3, ndim=1)
  m.body_mass = wp.array(mjm.body_mass, dtype=wp.float32, ndim=1)

  subtree_mass = np.copy(mjm.body_mass)
  # TODO(team): should this be [mjm.nbody - 1, 0) ?
  for i in range(mjm.nbody - 1, -1, -1):
    subtree_mass[mjm.body_parentid[i]] += subtree_mass[i]

  m.subtree_mass = wp.array(subtree_mass, dtype=wp.float32, ndim=1)
  m.body_invweight0 = wp.array(mjm.body_invweight0, dtype=wp.float32, ndim=2)
  m.body_geomnum = wp.array(mjm.body_geomnum, dtype=wp.int32, ndim=1)
  m.body_geomadr = wp.array(mjm.body_geomadr, dtype=wp.int32, ndim=1)
  m.body_contype = wp.array(mjm.body_contype, dtype=wp.int32, ndim=1)
  m.body_conaffinity = wp.array(mjm.body_conaffinity, dtype=wp.int32, ndim=1)
  m.jnt_bodyid = wp.array(mjm.jnt_bodyid, dtype=wp.int32, ndim=1)
  m.jnt_limited = wp.array(mjm.jnt_limited, dtype=wp.int32, ndim=1)
  m.jnt_limited_slide_hinge_adr = wp.array(
    jnt_limited_slide_hinge_adr, dtype=wp.int32, ndim=1
  )
  m.jnt_type = wp.array(mjm.jnt_type, dtype=wp.int32, ndim=1)
  m.jnt_solref = wp.array(mjm.jnt_solref, dtype=wp.vec2f, ndim=1)
  m.jnt_solimp = wp.array(mjm.jnt_solimp, dtype=types.vec5, ndim=1)
  m.jnt_qposadr = wp.array(mjm.jnt_qposadr, dtype=wp.int32, ndim=1)
  m.jnt_dofadr = wp.array(mjm.jnt_dofadr, dtype=wp.int32, ndim=1)
  m.jnt_axis = wp.array(mjm.jnt_axis, dtype=wp.vec3, ndim=1)
  m.jnt_pos = wp.array(mjm.jnt_pos, dtype=wp.vec3, ndim=1)
  m.jnt_range = wp.array(mjm.jnt_range, dtype=wp.float32, ndim=2)
  m.jnt_margin = wp.array(mjm.jnt_margin, dtype=wp.float32, ndim=1)
  m.jnt_stiffness = wp.array(mjm.jnt_stiffness, dtype=wp.float32, ndim=1)
  m.jnt_actfrclimited = wp.array(mjm.jnt_actfrclimited, dtype=wp.bool, ndim=1)
  m.jnt_actfrcrange = wp.array(mjm.jnt_actfrcrange, dtype=wp.vec2, ndim=1)
  m.geom_type = wp.array(mjm.geom_type, dtype=wp.int32, ndim=1)
  m.geom_bodyid = wp.array(mjm.geom_bodyid, dtype=wp.int32, ndim=1)
  m.geom_conaffinity = wp.array(mjm.geom_conaffinity, dtype=wp.int32, ndim=1)
  m.geom_contype = wp.array(mjm.geom_contype, dtype=wp.int32, ndim=1)
  m.geom_condim = wp.array(mjm.geom_condim, dtype=wp.int32, ndim=1)
  m.geom_pos = wp.array(mjm.geom_pos, dtype=wp.vec3, ndim=1)
  m.geom_quat = wp.array(mjm.geom_quat, dtype=wp.quat, ndim=1)
  m.geom_size = wp.array(mjm.geom_size, dtype=wp.vec3, ndim=1)
  m.geom_priority = wp.array(mjm.geom_priority, dtype=wp.int32, ndim=1)
  m.geom_solmix = wp.array(mjm.geom_solmix, dtype=wp.float32, ndim=1)
  m.geom_solref = wp.array(mjm.geom_solref, dtype=wp.vec2, ndim=1)
  m.geom_solimp = wp.array(mjm.geom_solimp, dtype=types.vec5, ndim=1)
  m.geom_friction = wp.array(mjm.geom_friction, dtype=wp.vec3, ndim=1)
  m.geom_margin = wp.array(mjm.geom_margin, dtype=wp.float32, ndim=1)
  m.geom_gap = wp.array(mjm.geom_gap, dtype=wp.float32, ndim=1)
  m.geom_aabb = wp.array(mjm.geom_aabb, dtype=wp.vec3, ndim=3)
  m.geom_rbound = wp.array(mjm.geom_rbound, dtype=wp.float32, ndim=1)
  m.geom_dataid = wp.array(mjm.geom_dataid, dtype=wp.int32, ndim=1)
  m.mesh_vertadr = wp.array(mjm.mesh_vertadr, dtype=wp.int32, ndim=1)
  m.mesh_vertnum = wp.array(mjm.mesh_vertnum, dtype=wp.int32, ndim=1)
  m.mesh_vert = wp.array(mjm.mesh_vert, dtype=wp.vec3, ndim=1)
  m.site_pos = wp.array(mjm.site_pos, dtype=wp.vec3, ndim=1)
  m.site_quat = wp.array(mjm.site_quat, dtype=wp.quat, ndim=1)
  m.site_bodyid = wp.array(mjm.site_bodyid, dtype=wp.int32, ndim=1)
  m.dof_bodyid = wp.array(mjm.dof_bodyid, dtype=wp.int32, ndim=1)
  m.dof_jntid = wp.array(mjm.dof_jntid, dtype=wp.int32, ndim=1)
  m.dof_parentid = wp.array(mjm.dof_parentid, dtype=wp.int32, ndim=1)
  m.dof_Madr = wp.array(mjm.dof_Madr, dtype=wp.int32, ndim=1)
  m.dof_armature = wp.array(mjm.dof_armature, dtype=wp.float32, ndim=1)
  m.dof_damping = wp.array(mjm.dof_damping, dtype=wp.float32, ndim=1)
  m.dof_tri_row = wp.from_numpy(dof_tri_row, dtype=wp.int32)
  m.dof_tri_col = wp.from_numpy(dof_tri_col, dtype=wp.int32)
  m.dof_invweight0 = wp.array(mjm.dof_invweight0, dtype=wp.float32, ndim=1)
  m.actuator_trntype = wp.array(mjm.actuator_trntype, dtype=wp.int32, ndim=1)
  m.actuator_trnid = wp.array(mjm.actuator_trnid, dtype=wp.int32, ndim=2)
  m.actuator_ctrllimited = wp.array(mjm.actuator_ctrllimited, dtype=wp.bool, ndim=1)
  m.actuator_ctrlrange = wp.array(mjm.actuator_ctrlrange, dtype=wp.vec2, ndim=1)
  m.actuator_forcelimited = wp.array(mjm.actuator_forcelimited, dtype=wp.bool, ndim=1)
  m.actuator_forcerange = wp.array(mjm.actuator_forcerange, dtype=wp.vec2, ndim=1)
  m.actuator_gaintype = wp.array(mjm.actuator_gaintype, dtype=wp.int32, ndim=1)
  m.actuator_gainprm = wp.array(mjm.actuator_gainprm, dtype=wp.float32, ndim=2)
  m.actuator_biastype = wp.array(mjm.actuator_biastype, dtype=wp.int32, ndim=1)
  m.actuator_biasprm = wp.array(mjm.actuator_biasprm, dtype=wp.float32, ndim=2)
  m.actuator_gear = wp.array(mjm.actuator_gear, dtype=wp.spatial_vector, ndim=1)
  m.actuator_actlimited = wp.array(mjm.actuator_actlimited, dtype=wp.bool, ndim=1)
  m.actuator_actrange = wp.array(mjm.actuator_actrange, dtype=wp.vec2, ndim=1)
  m.actuator_actadr = wp.array(mjm.actuator_actadr, dtype=wp.int32, ndim=1)
  m.actuator_dyntype = wp.array(mjm.actuator_dyntype, dtype=wp.int32, ndim=1)
  m.actuator_dynprm = wp.array(mjm.actuator_dynprm, dtype=types.vec10f, ndim=1)
  m.exclude_signature = wp.array(mjm.exclude_signature, dtype=wp.int32, ndim=1)

  # short-circuiting here allows us to skip a lot of code in implicit integration
  m.actuator_affine_bias_gain = bool(
    np.any(mjm.actuator_biastype == types.BiasType.AFFINE.value)
    or np.any(mjm.actuator_gaintype == types.GainType.AFFINE.value)
  )

  return m


def _constraint(mjm: mujoco.MjModel, nworld: int, njmax: int) -> types.Constraint:
  efc = types.Constraint()

  efc.J = wp.zeros((njmax, mjm.nv), dtype=wp.float32)
  efc.D = wp.zeros((njmax,), dtype=wp.float32)
  efc.pos = wp.zeros((njmax,), dtype=wp.float32)
  efc.aref = wp.zeros((njmax,), dtype=wp.float32)
  efc.force = wp.zeros((njmax,), dtype=wp.float32)
  efc.margin = wp.zeros((njmax,), dtype=wp.float32)
  efc.worldid = wp.zeros((njmax,), dtype=wp.int32)

  efc.Jaref = wp.empty(shape=(njmax,), dtype=wp.float32)
  efc.Ma = wp.empty(shape=(nworld, mjm.nv), dtype=wp.float32)
  efc.grad = wp.empty(shape=(nworld, mjm.nv), dtype=wp.float32)
  efc.grad_dot = wp.empty(shape=(nworld,), dtype=wp.float32)
  efc.Mgrad = wp.empty(shape=(nworld, mjm.nv), dtype=wp.float32)
  efc.search = wp.empty(shape=(nworld, mjm.nv), dtype=wp.float32)
  efc.search_dot = wp.empty(shape=(nworld,), dtype=wp.float32)
  efc.gauss = wp.empty(shape=(nworld,), dtype=wp.float32)
  efc.cost = wp.empty(shape=(nworld,), dtype=wp.float32)
  efc.prev_cost = wp.empty(shape=(nworld,), dtype=wp.float32)
  efc.solver_niter = wp.empty(shape=(nworld,), dtype=wp.int32)
  efc.active = wp.empty(shape=(njmax,), dtype=wp.int32)
  efc.gtol = wp.empty(shape=(nworld,), dtype=wp.float32)
  efc.mv = wp.empty(shape=(nworld, mjm.nv), dtype=wp.float32)
  efc.jv = wp.empty(shape=(njmax,), dtype=wp.float32)
  efc.quad = wp.empty(shape=(njmax,), dtype=wp.vec3f)
  efc.quad_gauss = wp.empty(shape=(nworld,), dtype=wp.vec3f)
  efc.h = wp.empty(shape=(nworld, mjm.nv, mjm.nv), dtype=wp.float32)
  efc.alpha = wp.empty(shape=(nworld,), dtype=wp.float32)
  efc.prev_grad = wp.empty(shape=(nworld, mjm.nv), dtype=wp.float32)
  efc.prev_Mgrad = wp.empty(shape=(nworld, mjm.nv), dtype=wp.float32)
  efc.beta = wp.empty(shape=(nworld,), dtype=wp.float32)
  efc.beta_num = wp.empty(shape=(nworld,), dtype=wp.float32)
  efc.beta_den = wp.empty(shape=(nworld,), dtype=wp.float32)
  efc.done = wp.empty(shape=(nworld,), dtype=bool)

  efc.ls_done = wp.zeros(shape=(nworld,), dtype=bool)
  efc.p0 = wp.empty(shape=(nworld,), dtype=wp.vec3)
  efc.lo = wp.empty(shape=(nworld,), dtype=wp.vec3)
  efc.lo_alpha = wp.empty(shape=(nworld,), dtype=wp.float32)
  efc.hi = wp.empty(shape=(nworld,), dtype=wp.vec3)
  efc.hi_alpha = wp.empty(shape=(nworld,), dtype=wp.float32)
  efc.lo_next = wp.empty(shape=(nworld,), dtype=wp.vec3)
  efc.lo_next_alpha = wp.empty(shape=(nworld,), dtype=wp.float32)
  efc.hi_next = wp.empty(shape=(nworld,), dtype=wp.vec3)
  efc.hi_next_alpha = wp.empty(shape=(nworld,), dtype=wp.float32)
  efc.mid = wp.empty(shape=(nworld,), dtype=wp.vec3)
  efc.mid_alpha = wp.empty(shape=(nworld,), dtype=wp.float32)

  efc.cost_candidate = wp.empty(shape=(nworld, mjm.opt.ls_iterations), dtype=wp.float32)
  efc.quad_total_candidate = wp.empty(
    shape=(nworld, mjm.opt.ls_iterations), dtype=wp.vec3f
  )

  return efc


def make_data(
  mjm: mujoco.MjModel, nworld: int = 1, nconmax: int = -1, njmax: int = -1
) -> types.Data:
  d = types.Data()
  d.nworld = nworld

  # TODO(team): move to Model?
  if nconmax == -1:
    # TODO(team): heuristic for nconmax
    nconmax = 512
  d.nconmax = nconmax
  if njmax == -1:
    # TODO(team): heuristic for njmax
    njmax = 512
  d.njmax = njmax

  d.ncon = wp.zeros(1, dtype=wp.int32)
  d.nefc = wp.zeros(1, dtype=wp.int32, ndim=1)
  d.nl = 0
  d.time = 0.0

  qpos0 = np.tile(mjm.qpos0, (nworld, 1))
  d.qpos = wp.array(qpos0, dtype=wp.float32, ndim=2)
  d.qvel = wp.zeros((nworld, mjm.nv), dtype=wp.float32, ndim=2)
  d.qacc_warmstart = wp.zeros((nworld, mjm.nv), dtype=wp.float32, ndim=2)
  d.qfrc_applied = wp.zeros((nworld, mjm.nv), dtype=wp.float32, ndim=2)
  d.mocap_pos = wp.zeros((nworld, mjm.nmocap), dtype=wp.vec3)
  d.mocap_quat = wp.zeros((nworld, mjm.nmocap), dtype=wp.quat)
  d.qacc = wp.zeros((nworld, mjm.nv), dtype=wp.float32)
  d.xanchor = wp.zeros((nworld, mjm.njnt), dtype=wp.vec3)
  d.xaxis = wp.zeros((nworld, mjm.njnt), dtype=wp.vec3)
  d.xmat = wp.zeros((nworld, mjm.nbody), dtype=wp.mat33)
  d.xpos = wp.zeros((nworld, mjm.nbody), dtype=wp.vec3)
  d.xquat = wp.zeros((nworld, mjm.nbody), dtype=wp.quat)
  d.xipos = wp.zeros((nworld, mjm.nbody), dtype=wp.vec3)
  d.ximat = wp.zeros((nworld, mjm.nbody), dtype=wp.mat33)
  d.subtree_com = wp.zeros((nworld, mjm.nbody), dtype=wp.vec3)
  d.geom_xpos = wp.zeros((nworld, mjm.ngeom), dtype=wp.vec3)
  d.geom_xmat = wp.zeros((nworld, mjm.ngeom), dtype=wp.mat33)
  d.site_xpos = wp.zeros((nworld, mjm.nsite), dtype=wp.vec3)
  d.site_xmat = wp.zeros((nworld, mjm.nsite), dtype=wp.mat33)
  d.cinert = wp.zeros((nworld, mjm.nbody), dtype=types.vec10)
  d.cdof = wp.zeros((nworld, mjm.nv), dtype=wp.spatial_vector)
  d.ctrl = wp.zeros((nworld, mjm.nu), dtype=wp.float32)
  d.actuator_velocity = wp.zeros((nworld, mjm.nu), dtype=wp.float32)
  d.actuator_force = wp.zeros((nworld, mjm.nu), dtype=wp.float32)
  d.actuator_length = wp.zeros((nworld, mjm.nu), dtype=wp.float32)
  d.actuator_moment = wp.zeros((nworld, mjm.nu, mjm.nv), dtype=wp.float32)
  d.crb = wp.zeros((nworld, mjm.nbody), dtype=types.vec10)
  if support.is_sparse(mjm):
    d.qM = wp.zeros((nworld, 1, mjm.nM), dtype=wp.float32)
    d.qLD = wp.zeros((nworld, 1, mjm.nM), dtype=wp.float32)
  else:
    d.qM = wp.zeros((nworld, mjm.nv, mjm.nv), dtype=wp.float32)
    d.qLD = wp.zeros((nworld, mjm.nv, mjm.nv), dtype=wp.float32)
  d.act_dot = wp.zeros((nworld, mjm.na), dtype=wp.float32)
  d.act = wp.zeros((nworld, mjm.na), dtype=wp.float32)
  d.qLDiagInv = wp.zeros((nworld, mjm.nv), dtype=wp.float32)
  d.cvel = wp.zeros((nworld, mjm.nbody), dtype=wp.spatial_vector)
  d.cdof_dot = wp.zeros((nworld, mjm.nv), dtype=wp.spatial_vector)
  d.qfrc_bias = wp.zeros((nworld, mjm.nv), dtype=wp.float32)
  d.contact = types.Contact()
  d.contact.dist = wp.zeros((nconmax,), dtype=wp.float32)
  d.contact.pos = wp.zeros((nconmax,), dtype=wp.vec3f)
  d.contact.frame = wp.zeros((nconmax,), dtype=wp.mat33f)
  d.contact.includemargin = wp.zeros((nconmax,), dtype=wp.float32)
  d.contact.friction = wp.zeros((nconmax,), dtype=types.vec5)
  d.contact.solref = wp.zeros((nconmax,), dtype=wp.vec2f)
  d.contact.solreffriction = wp.zeros((nconmax,), dtype=wp.vec2f)
  d.contact.solimp = wp.zeros((nconmax,), dtype=types.vec5)
  d.contact.dim = wp.zeros((nconmax,), dtype=wp.int32)
  d.contact.geom = wp.zeros((nconmax,), dtype=wp.vec2i)
  d.contact.efc_address = wp.zeros((nconmax,), dtype=wp.int32)
  d.contact.worldid = wp.zeros((nconmax,), dtype=wp.int32)
  d.efc = _constraint(mjm, d.nworld, d.njmax)
  d.qfrc_passive = wp.zeros((nworld, mjm.nv), dtype=wp.float32)
  d.qfrc_spring = wp.zeros((nworld, mjm.nv), dtype=wp.float32)
  d.qfrc_damper = wp.zeros((nworld, mjm.nv), dtype=wp.float32)
  d.qfrc_actuator = wp.zeros((nworld, mjm.nv), dtype=wp.float32)
  d.qfrc_smooth = wp.zeros((nworld, mjm.nv), dtype=wp.float32)
  d.qfrc_constraint = wp.zeros((nworld, mjm.nv), dtype=wp.float32)
  d.qacc_smooth = wp.zeros((nworld, mjm.nv), dtype=wp.float32)

  d.rne_cacc = wp.zeros(shape=(d.nworld, mjm.nbody), dtype=wp.spatial_vector)
  d.rne_cfrc = wp.zeros(shape=(d.nworld, mjm.nbody), dtype=wp.spatial_vector)

  d.xfrc_applied = wp.zeros((nworld, mjm.nbody), dtype=wp.spatial_vector)

  # internal tmp arrays
  d.qfrc_integration = wp.zeros((nworld, mjm.nv), dtype=wp.float32)
  d.qacc_integration = wp.zeros((nworld, mjm.nv), dtype=wp.float32)
  d.qM_integration = wp.zeros_like(d.qM)
  d.qLD_integration = wp.zeros_like(d.qLD)
  d.qLDiagInv_integration = wp.zeros_like(d.qLDiagInv)
  d.act_vel_integration = wp.zeros_like(d.ctrl)

  # sweep-and-prune broadphase
  d.sap_geom_sort = wp.zeros((nworld, mjm.ngeom), dtype=wp.vec4)
  d.sap_projection_lower = wp.zeros((2 * nworld, mjm.ngeom), dtype=wp.float32)
  d.sap_projection_upper = wp.zeros((nworld, mjm.ngeom), dtype=wp.float32)
  d.sap_sort_index = wp.zeros((2 * nworld, mjm.ngeom), dtype=wp.int32)
  d.sap_range = wp.zeros((nworld, mjm.ngeom), dtype=wp.int32)
  d.sap_cumulative_sum = wp.zeros(nworld * mjm.ngeom, dtype=wp.int32)
  segment_indices_list = [i * mjm.ngeom for i in range(nworld + 1)]
  d.sap_segment_index = wp.array(segment_indices_list, dtype=int)

  # collision driver
  d.collision_pair = wp.empty(nconmax, dtype=wp.vec2i, ndim=1)
  d.collision_worldid = wp.empty(nconmax, dtype=wp.int32, ndim=1)
  d.ncollision = wp.zeros(1, dtype=wp.int32, ndim=1)

  return d


def put_data(
  mjm: mujoco.MjModel,
  mjd: mujoco.MjData,
  nworld: Optional[int] = None,
  nconmax: Optional[int] = None,
  njmax: Optional[int] = None,
) -> types.Data:
  d = types.Data()

  nworld = nworld or 1
  # TODO(team): better heuristic for nconmax
  nconmax = nconmax or max(512, mjd.ncon * nworld)
  # TODO(team): better heuristic for njmax
  njmax = njmax or max(512, mjd.nefc * nworld)

  if nworld < 1:
    raise ValueError("nworld must be >= 1")

  if nconmax < 1:
    raise ValueError("nconmax must be >= 1")

  if njmax < 1:
    raise ValueError("njmax must be >= 1")

  if nworld * mjd.ncon > nconmax:
    raise ValueError(f"nconmax overflow (nconmax must be >= {nworld * mjd.ncon})")

  if nworld * mjd.nefc > njmax:
    raise ValueError(f"njmax overflow (njmax must be >= {nworld * mjd.nefc})")

  d.nworld = nworld
  # TODO(team): move nconmax and njmax to Model?
  d.nconmax = nconmax
  d.njmax = njmax

  d.ncon = wp.array([mjd.ncon * nworld], dtype=wp.int32, ndim=1)
  d.nl = mjd.nl
  d.nefc = wp.array([mjd.nefc * nworld], dtype=wp.int32, ndim=1)
  d.time = mjd.time

  # TODO(erikfrey): would it be better to tile on the gpu?
  def tile(x):
    return np.tile(x, (nworld,) + (1,) * len(x.shape))

  if support.is_sparse(mjm):
    qM = np.expand_dims(mjd.qM, axis=0)
    qLD = np.expand_dims(mjd.qLD, axis=0)
    efc_J = np.zeros((mjd.nefc, mjm.nv))
    mujoco.mju_sparse2dense(
      efc_J, mjd.efc_J, mjd.efc_J_rownnz, mjd.efc_J_rowadr, mjd.efc_J_colind
    )
  else:
    qM = np.zeros((mjm.nv, mjm.nv))
    mujoco.mj_fullM(mjm, qM, mjd.qM)
    qLD = np.linalg.cholesky(qM)
    efc_J = mjd.efc_J.reshape((mjd.nefc, mjm.nv))

  # TODO(taylorhowell): sparse actuator_moment
  actuator_moment = np.zeros((mjm.nu, mjm.nv))
  mujoco.mju_sparse2dense(
    actuator_moment,
    mjd.actuator_moment,
    mjd.moment_rownnz,
    mjd.moment_rowadr,
    mjd.moment_colind,
  )

  d.qpos = wp.array(tile(mjd.qpos), dtype=wp.float32, ndim=2)
  d.qvel = wp.array(tile(mjd.qvel), dtype=wp.float32, ndim=2)
  d.qacc_warmstart = wp.array(tile(mjd.qacc_warmstart), dtype=wp.float32, ndim=2)
  d.qfrc_applied = wp.array(tile(mjd.qfrc_applied), dtype=wp.float32, ndim=2)
  d.mocap_pos = wp.array(tile(mjd.mocap_pos), dtype=wp.vec3, ndim=2)
  d.mocap_quat = wp.array(tile(mjd.mocap_quat), dtype=wp.quat, ndim=2)
  d.qacc = wp.array(tile(mjd.qacc), dtype=wp.float32, ndim=2)
  d.xanchor = wp.array(tile(mjd.xanchor), dtype=wp.vec3, ndim=2)
  d.xaxis = wp.array(tile(mjd.xaxis), dtype=wp.vec3, ndim=2)
  d.xmat = wp.array(tile(mjd.xmat), dtype=wp.mat33, ndim=2)
  d.xpos = wp.array(tile(mjd.xpos), dtype=wp.vec3, ndim=2)
  d.xquat = wp.array(tile(mjd.xquat), dtype=wp.quat, ndim=2)
  d.xipos = wp.array(tile(mjd.xipos), dtype=wp.vec3, ndim=2)
  d.ximat = wp.array(tile(mjd.ximat), dtype=wp.mat33, ndim=2)
  d.subtree_com = wp.array(tile(mjd.subtree_com), dtype=wp.vec3, ndim=2)
  d.geom_xpos = wp.array(tile(mjd.geom_xpos), dtype=wp.vec3, ndim=2)
  d.geom_xmat = wp.array(tile(mjd.geom_xmat), dtype=wp.mat33, ndim=2)
  d.site_xpos = wp.array(tile(mjd.site_xpos), dtype=wp.vec3, ndim=2)
  d.site_xmat = wp.array(tile(mjd.site_xmat), dtype=wp.mat33, ndim=2)
  d.cinert = wp.array(tile(mjd.cinert), dtype=types.vec10, ndim=2)
  d.cdof = wp.array(tile(mjd.cdof), dtype=wp.spatial_vector, ndim=2)
  d.crb = wp.array(tile(mjd.crb), dtype=types.vec10, ndim=2)
  d.qM = wp.array(tile(qM), dtype=wp.float32, ndim=3)
  d.qLD = wp.array(tile(qLD), dtype=wp.float32, ndim=3)
  d.qLDiagInv = wp.array(tile(mjd.qLDiagInv), dtype=wp.float32, ndim=2)
  d.ctrl = wp.array(tile(mjd.ctrl), dtype=wp.float32, ndim=2)
  d.actuator_velocity = wp.array(tile(mjd.actuator_velocity), dtype=wp.float32, ndim=2)
  d.actuator_force = wp.array(tile(mjd.actuator_force), dtype=wp.float32, ndim=2)
  d.actuator_length = wp.array(tile(mjd.actuator_length), dtype=wp.float32, ndim=2)
  d.actuator_moment = wp.array(tile(actuator_moment), dtype=wp.float32, ndim=3)
  d.cvel = wp.array(tile(mjd.cvel), dtype=wp.spatial_vector, ndim=2)
  d.cdof_dot = wp.array(tile(mjd.cdof_dot), dtype=wp.spatial_vector, ndim=2)
  d.qfrc_bias = wp.array(tile(mjd.qfrc_bias), dtype=wp.float32, ndim=2)
  d.qfrc_passive = wp.array(tile(mjd.qfrc_passive), dtype=wp.float32, ndim=2)
  d.qfrc_spring = wp.array(tile(mjd.qfrc_spring), dtype=wp.float32, ndim=2)
  d.qfrc_damper = wp.array(tile(mjd.qfrc_damper), dtype=wp.float32, ndim=2)
  d.qfrc_actuator = wp.array(tile(mjd.qfrc_actuator), dtype=wp.float32, ndim=2)
  d.qfrc_smooth = wp.array(tile(mjd.qfrc_smooth), dtype=wp.float32, ndim=2)
  d.qfrc_constraint = wp.array(tile(mjd.qfrc_constraint), dtype=wp.float32, ndim=2)
  d.qacc_smooth = wp.array(tile(mjd.qacc_smooth), dtype=wp.float32, ndim=2)
  d.act = wp.array(tile(mjd.act), dtype=wp.float32, ndim=2)
  d.act_dot = wp.array(tile(mjd.act_dot), dtype=wp.float32, ndim=2)

  nefc = mjd.nefc
  efc_worldid = np.zeros(njmax, dtype=int)

  for i in range(nworld):
    efc_worldid[i * nefc : (i + 1) * nefc] = i

  nefc_fill = njmax - nworld * nefc

  efc_J_fill = np.vstack(
    [np.repeat(efc_J, nworld, axis=0), np.zeros((nefc_fill, mjm.nv))]
  )
  efc_D_fill = np.concatenate(
    [np.repeat(mjd.efc_D, nworld, axis=0), np.zeros(nefc_fill)]
  )
  efc_pos_fill = np.concatenate(
    [np.repeat(mjd.efc_pos, nworld, axis=0), np.zeros(nefc_fill)]
  )
  efc_aref_fill = np.concatenate(
    [np.repeat(mjd.efc_aref, nworld, axis=0), np.zeros(nefc_fill)]
  )
  efc_force_fill = np.concatenate(
    [np.repeat(mjd.efc_force, nworld, axis=0), np.zeros(nefc_fill)]
  )
  efc_margin_fill = np.concatenate(
    [np.repeat(mjd.efc_margin, nworld, axis=0), np.zeros(nefc_fill)]
  )

  ncon = mjd.ncon
  con_efc_address = np.zeros(nconmax, dtype=int)
  con_worldid = np.zeros(nconmax, dtype=int)

  for i in range(nworld):
    con_efc_address[i * ncon : (i + 1) * ncon] = mjd.contact.efc_address + i * ncon
    con_worldid[i * ncon : (i + 1) * ncon] = i

  ncon_fill = nconmax - nworld * ncon

  con_dist_fill = np.concatenate(
    [np.repeat(mjd.contact.dist, nworld, axis=0), np.zeros(ncon_fill)]
  )
  con_pos_fill = np.vstack(
    [np.repeat(mjd.contact.pos, nworld, axis=0), np.zeros((ncon_fill, 3))]
  )
  con_frame_fill = np.vstack(
    [np.repeat(mjd.contact.frame, nworld, axis=0), np.zeros((ncon_fill, 9))]
  )
  con_includemargin_fill = np.concatenate(
    [np.repeat(mjd.contact.includemargin, nworld, axis=0), np.zeros(ncon_fill)]
  )
  con_friction_fill = np.vstack(
    [np.repeat(mjd.contact.friction, nworld, axis=0), np.zeros((ncon_fill, 5))]
  )
  con_solref_fill = np.vstack(
    [np.repeat(mjd.contact.solref, nworld, axis=0), np.zeros((ncon_fill, 2))]
  )
  con_solreffriction_fill = np.vstack(
    [np.repeat(mjd.contact.solreffriction, nworld, axis=0), np.zeros((ncon_fill, 2))]
  )
  con_solimp_fill = np.vstack(
    [np.repeat(mjd.contact.solimp, nworld, axis=0), np.zeros((ncon_fill, 5))]
  )
  con_dim_fill = np.concatenate(
    [np.repeat(mjd.contact.dim, nworld, axis=0), np.zeros(ncon_fill)]
  )
  con_geom_fill = np.vstack(
    [np.repeat(mjd.contact.geom, nworld, axis=0), np.zeros((ncon_fill, 2))]
  )

  d.contact.dist = wp.array(con_dist_fill, dtype=wp.float32, ndim=1)
  d.contact.pos = wp.array(con_pos_fill, dtype=wp.vec3f, ndim=1)
  d.contact.frame = wp.array(con_frame_fill, dtype=wp.mat33f, ndim=1)
  d.contact.includemargin = wp.array(con_includemargin_fill, dtype=wp.float32, ndim=1)
  d.contact.friction = wp.array(con_friction_fill, dtype=types.vec5, ndim=1)
  d.contact.solref = wp.array(con_solref_fill, dtype=wp.vec2f, ndim=1)
  d.contact.solreffriction = wp.array(con_solreffriction_fill, dtype=wp.vec2f, ndim=1)
  d.contact.solimp = wp.array(con_solimp_fill, dtype=types.vec5, ndim=1)
  d.contact.dim = wp.array(con_dim_fill, dtype=wp.int32, ndim=1)
  d.contact.geom = wp.array(con_geom_fill, dtype=wp.vec2i, ndim=1)
  d.contact.efc_address = wp.array(con_efc_address, dtype=wp.int32, ndim=1)
  d.contact.worldid = wp.array(con_worldid, dtype=wp.int32, ndim=1)

  d.rne_cacc = wp.zeros(shape=(d.nworld, mjm.nbody), dtype=wp.spatial_vector)
  d.rne_cfrc = wp.zeros(shape=(d.nworld, mjm.nbody), dtype=wp.spatial_vector)

  d.efc = _constraint(mjm, d.nworld, d.njmax)
  d.efc.J = wp.array(efc_J_fill, dtype=wp.float32, ndim=2)
  d.efc.D = wp.array(efc_D_fill, dtype=wp.float32, ndim=1)
  d.efc.pos = wp.array(efc_pos_fill, dtype=wp.float32, ndim=1)
  d.efc.aref = wp.array(efc_aref_fill, dtype=wp.float32, ndim=1)
  d.efc.force = wp.array(efc_force_fill, dtype=wp.float32, ndim=1)
  d.efc.margin = wp.array(efc_margin_fill, dtype=wp.float32, ndim=1)
  d.efc.worldid = wp.from_numpy(efc_worldid, dtype=wp.int32)

  d.xfrc_applied = wp.array(tile(mjd.xfrc_applied), dtype=wp.spatial_vector, ndim=2)

  # internal tmp arrays
  d.qfrc_integration = wp.zeros((nworld, mjm.nv), dtype=wp.float32)
  d.qacc_integration = wp.zeros((nworld, mjm.nv), dtype=wp.float32)
  d.qM_integration = wp.zeros_like(d.qM)
  d.qLD_integration = wp.zeros_like(d.qLD)
  d.qLDiagInv_integration = wp.zeros_like(d.qLDiagInv)
  d.act_vel_integration = wp.zeros_like(d.ctrl)

  # broadphase sweep and prune
  d.sap_geom_sort = wp.zeros((nworld, mjm.ngeom), dtype=wp.vec4)
  d.sap_projection_lower = wp.zeros((2 * nworld, mjm.ngeom), dtype=wp.float32)
  d.sap_projection_upper = wp.zeros((nworld, mjm.ngeom), dtype=wp.float32)
  d.sap_sort_index = wp.zeros((2 * nworld, mjm.ngeom), dtype=wp.int32)
  d.sap_range = wp.zeros((nworld, mjm.ngeom), dtype=wp.int32)
  d.sap_cumulative_sum = wp.zeros(nworld * mjm.ngeom, dtype=wp.int32)
  segment_indices_list = [i * mjm.ngeom for i in range(nworld + 1)]
  d.sap_segment_index = wp.array(segment_indices_list, dtype=int)

  # collision driver
  d.collision_pair = wp.empty(nconmax, dtype=wp.vec2i, ndim=1)
  d.collision_worldid = wp.empty(nconmax, dtype=wp.int32, ndim=1)
  d.ncollision = wp.zeros(1, dtype=wp.int32, ndim=1)

  return d


def get_data_into(
  result: mujoco.MjData,
  mjm: mujoco.MjModel,
  d: types.Data,
):
  """Gets Data from a device into an existing mujoco.MjData."""
  if d.nworld > 1:
    raise NotImplementedError("only nworld == 1 supported for now")

  ncon = d.ncon.numpy()[0]
  nefc = d.nefc.numpy()[0]

  if ncon != result.ncon or nefc != result.nefc:
    mujoco._functions._realloc_con_efc(result, ncon=ncon, nefc=nefc)

  result.time = d.time

  result.qpos[:] = d.qpos.numpy()[0]
  result.qvel[:] = d.qvel.numpy()[0]
  result.qacc_warmstart = d.qacc_warmstart.numpy()[0]
  result.qfrc_applied = d.qfrc_applied.numpy()[0]
  result.mocap_pos = d.mocap_pos.numpy()[0]
  result.mocap_quat = d.mocap_quat.numpy()[0]
  result.qacc = d.qacc.numpy()[0]
  result.xanchor = d.xanchor.numpy()[0]
  result.xaxis = d.xaxis.numpy()[0]
  result.xmat = d.xmat.numpy().reshape((-1, 9))
  result.xpos = d.xpos.numpy()[0]
  result.xquat = d.xquat.numpy()[0]
  result.xipos = d.xipos.numpy()[0]
  result.ximat = d.ximat.numpy().reshape((-1, 9))
  result.subtree_com = d.subtree_com.numpy()[0]
  result.geom_xpos = d.geom_xpos.numpy()[0]
  result.geom_xmat = d.geom_xmat.numpy().reshape((-1, 9))
  result.site_xpos = d.site_xpos.numpy()[0]
  result.site_xmat = d.site_xmat.numpy().reshape((-1, 9))
  result.cinert = d.cinert.numpy()[0]
  result.cdof = d.cdof.numpy()[0]
  result.crb = d.crb.numpy()[0]
  result.qLDiagInv = d.qLDiagInv.numpy()[0]
  result.ctrl = d.ctrl.numpy()[0]
  result.actuator_velocity = d.actuator_velocity.numpy()[0]
  result.actuator_force = d.actuator_force.numpy()[0]
  result.actuator_length = d.actuator_length.numpy()[0]
  mujoco.mju_dense2sparse(
    result.actuator_moment,
    d.actuator_moment.numpy()[0],
    result.moment_rownnz,
    result.moment_rowadr,
    result.moment_colind,
  )
  result.cvel = d.cvel.numpy()[0]
  result.cdof_dot = d.cdof_dot.numpy()[0]
  result.qfrc_bias = d.qfrc_bias.numpy()[0]
  result.qfrc_passive = d.qfrc_passive.numpy()[0]
  result.qfrc_spring = d.qfrc_spring.numpy()[0]
  result.qfrc_damper = d.qfrc_damper.numpy()[0]
  result.qfrc_actuator = d.qfrc_actuator.numpy()[0]
  result.qfrc_smooth = d.qfrc_smooth.numpy()[0]
  result.qfrc_constraint = d.qfrc_constraint.numpy()[0]
  result.qacc_smooth = d.qacc_smooth.numpy()[0]
  result.act = d.act.numpy()[0]
  result.act_dot = d.act_dot.numpy()[0]

  result.contact.dist[:] = d.contact.dist.numpy()[:ncon]
  result.contact.pos[:] = d.contact.pos.numpy()[:ncon]
  result.contact.frame[:] = d.contact.frame.numpy()[:ncon].reshape((-1, 9))
  result.contact.includemargin[:] = d.contact.includemargin.numpy()[:ncon]
  result.contact.friction[:] = d.contact.friction.numpy()[:ncon]
  result.contact.solref[:] = d.contact.solref.numpy()[:ncon]
  result.contact.solreffriction[:] = d.contact.solreffriction.numpy()[:ncon]
  result.contact.solimp[:] = d.contact.solimp.numpy()[:ncon]
  result.contact.dim[:] = d.contact.dim.numpy()[:ncon]
  result.contact.efc_address[:] = d.contact.efc_address.numpy()[:ncon]

  if support.is_sparse(mjm):
    result.qM[:] = d.qM.numpy()[0, 0]
    result.qLD[:] = d.qLD.numpy()[0, 0]
    # TODO(team): set efc_J after fix to _realloc_con_efc lands
    # efc_J = d.efc_J.numpy()[0, :nefc]
    # mujoco.mju_dense2sparse(
    #   result.efc_J, efc_J, result.efc_J_rownnz, result.efc_J_rowadr, result.efc_J_colind
    # )
  else:
    qM = d.qM.numpy()
    qLD = d.qLD.numpy()
    adr = 0
    for i in range(mjm.nv):
      j = i
      while j >= 0:
        result.qM[adr] = qM[0, i, j]
        result.qLD[adr] = qLD[0, i, j]
        j = mjm.dof_parentid[j]
        adr += 1
    # TODO(team): set efc_J after fix to _realloc_con_efc lands
    # if nefc > 0:
    #   result.efc_J[:nefc * mjm.nv] = d.efc_J.numpy()[:nefc].flatten()
  result.efc_D[:] = d.efc.D.numpy()[:nefc]
  result.efc_pos[:] = d.efc.pos.numpy()[:nefc]
  result.efc_aref[:] = d.efc.aref.numpy()[:nefc]
  result.efc_force[:] = d.efc.force.numpy()[:nefc]
  result.efc_margin[:] = d.efc.margin.numpy()[:nefc]

  # TODO: other efc_ fields, anything else missing<|MERGE_RESOLUTION|>--- conflicted
+++ resolved
@@ -24,13 +24,6 @@
 
 
 def put_model(mjm: mujoco.MjModel) -> types.Model:
-<<<<<<< HEAD
-  eq_type_unsupported = ~np.isin(mjm.eq_type, list(types.EqType))
-  if eq_type_unsupported.any():
-    raise NotImplementedError(
-      f"Equality constraint types {mjm.eq_type[eq_type_unsupported]} are unsupported."
-    )
-=======
   # check supported features
   for field, field_types, field_str in (
     (mjm.actuator_trntype, types.TrnType, "Actuator transmission type"),
@@ -42,9 +35,14 @@
     if unsupported.any():
       raise NotImplementedError(f"{field_str} {field[unsupported]} not supported.")
 
+  eq_type_unsupported = ~np.isin(mjm.eq_type, list(types.EqType))
+  if eq_type_unsupported.any():
+    raise NotImplementedError(
+      f"Equality constraint types {mjm.eq_type[eq_type_unsupported]} are unsupported."
+    )
+
   if mjm.neq > 0:
     raise NotImplementedError("Equality constraints are unsupported.")
->>>>>>> bd0d7d68
 
   if mjm.nsensor > 0:
     raise NotImplementedError("Sensors are unsupported.")
