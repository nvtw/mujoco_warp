--- conflicted
+++ resolved
@@ -884,13 +884,9 @@
     ray_bodyexclude=wp.zeros(1, dtype=int),
     ray_dist=wp.zeros((nworld, 1), dtype=float),
     ray_geomid=wp.zeros((nworld, 1), dtype=int),
-<<<<<<< HEAD
-    # energy
+    # mul_m
     energy_vel_mul_m_skip=wp.zeros((nworld,), dtype=bool),
-=======
-    # mul_m
     discrete_acc_mul_m_skip=wp.array((nworld,), dtype=bool),
->>>>>>> 991daa38
   )
 
 
@@ -1203,13 +1199,9 @@
     ray_bodyexclude=wp.zeros(1, dtype=int),
     ray_dist=wp.zeros((nworld, 1), dtype=float),
     ray_geomid=wp.zeros((nworld, 1), dtype=int),
-<<<<<<< HEAD
-    # energy
+    # mul_m
     energy_vel_mul_m_skip=wp.zeros((nworld,), dtype=bool),
-=======
-    # mul_m
     discrete_acc_mul_m_skip=wp.zeros((nworld,), dtype=bool),
->>>>>>> 991daa38
   )
 
 
