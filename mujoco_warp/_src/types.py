# Copyright 2025 The Newton Developers
#
# Licensed under the Apache License, Version 2.0 (the "License");
# you may not use this file except in compliance with the License.
# You may obtain a copy of the License at
#
#     http://www.apache.org/licenses/LICENSE-2.0
#
# Unless required by applicable law or agreed to in writing, software
# distributed under the License is distributed on an "AS IS" BASIS,
# WITHOUT WARRANTIES OR CONDITIONS OF ANY KIND, either express or implied.
# See the License for the specific language governing permissions and
# limitations under the License.
# ==============================================================================
import dataclasses
import enum

import mujoco
import warp as wp

MJ_MINVAL = mujoco.mjMINVAL
MJ_MAXVAL = mujoco.mjMAXVAL
MJ_MINIMP = mujoco.mjMINIMP  # minimum constraint impedance
MJ_MAXIMP = mujoco.mjMAXIMP  # maximum constraint impedance
MJ_MAXCONPAIR = mujoco.mjMAXCONPAIR
MJ_NREF = mujoco.mjNREF
MJ_NIMP = mujoco.mjNIMP


# TODO(team): add check that all wp.launch_tiled 'block_dim' settings are configurable
class BlockDim:
  """
  Block dimension 'block_dim' settings for wp.launch_tiled.

  TODO(team): experimental and may be removed
  """

  # collision_box
  box_box: int = 32
  # forward
  euler_dense: int = 32
  implicit_actuator_qderiv: wp.vec2i = wp.vec2i(64, 256)
  actuator_velocity_sparse: int = 32
  actuator_velocity_dense: int = 32
  tendon_velocity: int = 32
  qfrc_actuator: int = 32
  # ray
  ray: int = 64
  # sensor
  energy_vel_kinetic: int = 32
  # smooth
  cholesky_factorize: int = 32
  cholesky_solve: int = 32
  cholesky_factorize_solve: int = 32
  # solver
  update_gradient_cholesky: int = 32
  # support
  mul_m_dense: int = 32


class CamLightType(enum.IntEnum):
  """Type of camera light.

  Members:
    FIXED: pos and rot fixed in body
    TRACK: pos tracks body, rot fixed in global
    TRACKCOM: pos tracks subtree com, rot fixed in body
    TARGETBODY: pos fixed in body, rot tracks target body
    TARGETBODYCOM: pos fixed in body, rot tracks target subtree com
  """

  FIXED = mujoco.mjtCamLight.mjCAMLIGHT_FIXED
  TRACK = mujoco.mjtCamLight.mjCAMLIGHT_TRACK
  TRACKCOM = mujoco.mjtCamLight.mjCAMLIGHT_TRACKCOM
  TARGETBODY = mujoco.mjtCamLight.mjCAMLIGHT_TARGETBODY
  TARGETBODYCOM = mujoco.mjtCamLight.mjCAMLIGHT_TARGETBODYCOM


class DataType(enum.IntFlag):
  """Sensor data types.

  Members:
    REAL: real values, no constraints
    POSITIVE: positive values, 0 or negative: inactive
  """

  REAL = mujoco.mjtDataType.mjDATATYPE_REAL
  POSITIVE = mujoco.mjtDataType.mjDATATYPE_POSITIVE
  # unsupported: AXIS, QUATERNION


class DisableBit(enum.IntFlag):
  """Disable default feature bitflags.

  Members:
    CONSTRAINT:   entire constraint solver
    EQUALITY:     equality constraints
    FRICTIONLOSS: joint and tendon frictionloss constraints
    LIMIT:        joint and tendon limit constraints
    CONTACT:      contact constraints
    PASSIVE:      passive forces
    GRAVITY:      gravitational forces
    CLAMPCTRL:    clamp control to specified range
    ACTUATION:    apply actuation forces
    REFSAFE:      integrator safety: make ref[0]>=2*timestep
    EULERDAMP:    implicit damping for Euler integration
    FILTERPARENT: disable collisions between parent and child bodies
    SENSOR: sensors
  """

  CONSTRAINT = mujoco.mjtDisableBit.mjDSBL_CONSTRAINT
  EQUALITY = mujoco.mjtDisableBit.mjDSBL_EQUALITY
  FRICTIONLOSS = mujoco.mjtDisableBit.mjDSBL_FRICTIONLOSS
  LIMIT = mujoco.mjtDisableBit.mjDSBL_LIMIT
  CONTACT = mujoco.mjtDisableBit.mjDSBL_CONTACT
  PASSIVE = mujoco.mjtDisableBit.mjDSBL_PASSIVE
  GRAVITY = mujoco.mjtDisableBit.mjDSBL_GRAVITY
  CLAMPCTRL = mujoco.mjtDisableBit.mjDSBL_CLAMPCTRL
  ACTUATION = mujoco.mjtDisableBit.mjDSBL_ACTUATION
  REFSAFE = mujoco.mjtDisableBit.mjDSBL_REFSAFE
  EULERDAMP = mujoco.mjtDisableBit.mjDSBL_EULERDAMP
  FILTERPARENT = mujoco.mjtDisableBit.mjDSBL_FILTERPARENT
  SENSOR = mujoco.mjtDisableBit.mjDSBL_SENSOR
  # unsupported: MIDPHASE, WARMSTART


class EnableBit(enum.IntFlag):
  """Enable optional feature bitflags.

  Members:
    INVDISCRETE: discrete-time inverse dynamics
  """

  INVDISCRETE = mujoco.mjtEnableBit.mjENBL_INVDISCRETE
  # unsupported: OVERRIDE, ENERGY, FWDINV, MULTICCD, ISLAND


class TrnType(enum.IntEnum):
  """Type of actuator transmission.

  Members:
    JOINT: force on joint
    JOINTINPARENT: force on joint, expressed in parent frame
    TENDON: force on tendon
  """

  JOINT = mujoco.mjtTrn.mjTRN_JOINT
  JOINTINPARENT = mujoco.mjtTrn.mjTRN_JOINTINPARENT
  TENDON = mujoco.mjtTrn.mjTRN_TENDON
  # unsupported: SITE, SLIDERCRANK, BODY


class DynType(enum.IntEnum):
  """Type of actuator dynamics.

  Members:
    NONE: no internal dynamics; ctrl specifies force
    INTEGRATOR: integrator: da/dt = u
    FILTER: linear filter: da/dt = (u-a) / tau
    FILTEREXACT: linear filter: da/dt = (u-a) / tau, with exact integration
    MUSCLE: piece-wise linear filter with two time constants
  """

  NONE = mujoco.mjtDyn.mjDYN_NONE
  INTEGRATOR = mujoco.mjtDyn.mjDYN_INTEGRATOR
  FILTER = mujoco.mjtDyn.mjDYN_FILTER
  FILTEREXACT = mujoco.mjtDyn.mjDYN_FILTEREXACT
  MUSCLE = mujoco.mjtDyn.mjDYN_MUSCLE
  # unsupported: USER


class GainType(enum.IntEnum):
  """Type of actuator gain.

  Members:
    FIXED: fixed gain
    AFFINE: const + kp*length + kv*velocity
    MUSCLE: muscle FLV curve computed by muscle_gain
  """

  FIXED = mujoco.mjtGain.mjGAIN_FIXED
  AFFINE = mujoco.mjtGain.mjGAIN_AFFINE
  MUSCLE = mujoco.mjtGain.mjGAIN_MUSCLE
  # unsupported: USER


class BiasType(enum.IntEnum):
  """Type of actuator bias.

  Members:
    NONE: no bias
    AFFINE: const + kp*length + kv*velocity
    MUSCLE: muscle passive force computed by muscle_bias
  """

  NONE = mujoco.mjtBias.mjBIAS_NONE
  AFFINE = mujoco.mjtBias.mjBIAS_AFFINE
  MUSCLE = mujoco.mjtBias.mjBIAS_MUSCLE
  # unsupported: USER


class JointType(enum.IntEnum):
  """Type of degree of freedom.

  Members:
    FREE:  global position and orientation (quat)       (7,)
    BALL:  orientation (quat) relative to parent        (4,)
    SLIDE: sliding distance along body-fixed axis       (1,)
    HINGE: rotation angle (rad) around body-fixed axis  (1,)
  """

  FREE = mujoco.mjtJoint.mjJNT_FREE
  BALL = mujoco.mjtJoint.mjJNT_BALL
  SLIDE = mujoco.mjtJoint.mjJNT_SLIDE
  HINGE = mujoco.mjtJoint.mjJNT_HINGE

  def dof_width(self) -> int:
    return {0: 6, 1: 3, 2: 1, 3: 1}[self.value]

  def qpos_width(self) -> int:
    return {0: 7, 1: 4, 2: 1, 3: 1}[self.value]


class ConeType(enum.IntEnum):
  """Type of friction cone.

  Members:
    PYRAMIDAL: pyramidal
    ELLIPTIC: elliptic
  """

  PYRAMIDAL = mujoco.mjtCone.mjCONE_PYRAMIDAL
  ELLIPTIC = mujoco.mjtCone.mjCONE_ELLIPTIC


class IntegratorType(enum.IntEnum):
  """Integrator mode.

  Members:
    EULER: semi-implicit Euler
    RK4: 4th-order Runge Kutta
    IMPLICITFAST: implicit in velocity, no rne derivative
  """

  EULER = mujoco.mjtIntegrator.mjINT_EULER
  RK4 = mujoco.mjtIntegrator.mjINT_RK4
  IMPLICITFAST = mujoco.mjtIntegrator.mjINT_IMPLICITFAST
  # unsupported: IMPLICIT


class GeomType(enum.IntEnum):
  """Type of geometry.

  Members:
    PLANE: plane
    HFIELD: heightfield
    SPHERE: sphere
    CAPSULE: capsule
    ELLIPSOID: ellipsoid
    CYLINDER: cylinder
    BOX: box
    MESH: mesh
  """

  PLANE = mujoco.mjtGeom.mjGEOM_PLANE
  HFIELD = mujoco.mjtGeom.mjGEOM_HFIELD
  SPHERE = mujoco.mjtGeom.mjGEOM_SPHERE
  CAPSULE = mujoco.mjtGeom.mjGEOM_CAPSULE
  ELLIPSOID = mujoco.mjtGeom.mjGEOM_ELLIPSOID
  CYLINDER = mujoco.mjtGeom.mjGEOM_CYLINDER
  BOX = mujoco.mjtGeom.mjGEOM_BOX
  MESH = mujoco.mjtGeom.mjGEOM_MESH
  # unsupported: NGEOMTYPES, ARROW*, LINE, SKIN, LABEL, NONE


class SolverType(enum.IntEnum):
  """Constraint solver algorithm.

  Members:
    CG: Conjugate gradient (primal)
    NEWTON: Newton (primal)
  """

  CG = mujoco.mjtSolver.mjSOL_CG
  NEWTON = mujoco.mjtSolver.mjSOL_NEWTON
  # unsupported: PGS


class ConstraintType(enum.IntEnum):
  """Type of constraint.

  Members:
    EQUALITY: equality constraint
    FRICTION_DOF: dof friction
    FRICTION_TENDON: tendon friction
    LIMIT_JOINT: joint limit
    LIMIT_TENDON: tendon limit
    CONTACT_FRICTIONLESS: frictionless contact
    CONTACT_PYRAMIDAL: frictional contact, pyramidal friction cone
    CONTACT_ELLIPTIC: frictional contact, elliptic friction cone
  """

  EQUALITY = mujoco.mjtConstraint.mjCNSTR_EQUALITY
  FRICTION_DOF = mujoco.mjtConstraint.mjCNSTR_FRICTION_DOF
  FRICTION_TENDON = mujoco.mjtConstraint.mjCNSTR_FRICTION_TENDON
  LIMIT_JOINT = mujoco.mjtConstraint.mjCNSTR_LIMIT_JOINT
  LIMIT_TENDON = mujoco.mjtConstraint.mjCNSTR_LIMIT_TENDON
  CONTACT_FRICTIONLESS = mujoco.mjtConstraint.mjCNSTR_CONTACT_FRICTIONLESS
  CONTACT_PYRAMIDAL = mujoco.mjtConstraint.mjCNSTR_CONTACT_PYRAMIDAL
  CONTACT_ELLIPTIC = mujoco.mjtConstraint.mjCNSTR_CONTACT_ELLIPTIC


class SensorType(enum.IntEnum):
  """Type of sensor.

  Members:
    MAGNETOMETER: magnetometer
    CAMPROJECTION: camera projection
    JOINTPOS: joint position
    TENDONPOS: scalar tendon position
    ACTUATORPOS: actuator position
    BALLQUAT: ball joint orientation
    FRAMEPOS: frame position
    FRAMEXAXIS: frame x-axis
    FRAMEYAXIS: frame y-axis
    FRAMEZAXIS: frame z-axis
    FRAMEQUAT: frame orientation, represented as quaternion
    SUBTREECOM: subtree center of mass
    CLOCK: simulation time
    VELOCIMETER: 3D linear velocity, in local frame
    GYRO: 3D angular velocity, in local frame
    JOINTVEL: joint velocity
    TENDONVEL: scalar tendon velocity
    ACTUATORVEL: actuator velocity
    BALLANGVEL: ball joint angular velocity
    FRAMELINVEL: 3D linear velocity
    FRAMEANGVEL: 3D angular velocity
    SUBTREELINVEL: subtree linear velocity
    SUBTREEANGMOM: subtree angular momentum
    TOUCH: scalar contact normal forces summed over sensor zone
    ACCELEROMETER: accelerometer
    FORCE: force
    TORQUE: torque
    ACTUATORFRC: scalar actuator force
    JOINTACTFRC: scalar actuator force, measured at the joint
    FRAMELINACC: 3D linear acceleration
    FRAMEANGACC: 3D angular acceleration
  """

  MAGNETOMETER = mujoco.mjtSensor.mjSENS_MAGNETOMETER
  CAMPROJECTION = mujoco.mjtSensor.mjSENS_CAMPROJECTION
  JOINTPOS = mujoco.mjtSensor.mjSENS_JOINTPOS
  TENDONPOS = mujoco.mjtSensor.mjSENS_TENDONPOS
  ACTUATORPOS = mujoco.mjtSensor.mjSENS_ACTUATORPOS
  BALLQUAT = mujoco.mjtSensor.mjSENS_BALLQUAT
  FRAMEPOS = mujoco.mjtSensor.mjSENS_FRAMEPOS
  FRAMEXAXIS = mujoco.mjtSensor.mjSENS_FRAMEXAXIS
  FRAMEYAXIS = mujoco.mjtSensor.mjSENS_FRAMEYAXIS
  FRAMEZAXIS = mujoco.mjtSensor.mjSENS_FRAMEZAXIS
  FRAMEQUAT = mujoco.mjtSensor.mjSENS_FRAMEQUAT
  SUBTREECOM = mujoco.mjtSensor.mjSENS_SUBTREECOM
  CLOCK = mujoco.mjtSensor.mjSENS_CLOCK
  VELOCIMETER = mujoco.mjtSensor.mjSENS_VELOCIMETER
  GYRO = mujoco.mjtSensor.mjSENS_GYRO
  JOINTVEL = mujoco.mjtSensor.mjSENS_JOINTVEL
  TENDONVEL = mujoco.mjtSensor.mjSENS_TENDONVEL
  ACTUATORVEL = mujoco.mjtSensor.mjSENS_ACTUATORVEL
  BALLANGVEL = mujoco.mjtSensor.mjSENS_BALLANGVEL
  FRAMELINVEL = mujoco.mjtSensor.mjSENS_FRAMELINVEL
  FRAMEANGVEL = mujoco.mjtSensor.mjSENS_FRAMEANGVEL
  SUBTREELINVEL = mujoco.mjtSensor.mjSENS_SUBTREELINVEL
  SUBTREEANGMOM = mujoco.mjtSensor.mjSENS_SUBTREEANGMOM
  TOUCH = mujoco.mjtSensor.mjSENS_TOUCH
  ACCELEROMETER = mujoco.mjtSensor.mjSENS_ACCELEROMETER
  FORCE = mujoco.mjtSensor.mjSENS_FORCE
  TORQUE = mujoco.mjtSensor.mjSENS_TORQUE
  ACTUATORFRC = mujoco.mjtSensor.mjSENS_ACTUATORFRC
  JOINTACTFRC = mujoco.mjtSensor.mjSENS_JOINTACTFRC
  FRAMELINACC = mujoco.mjtSensor.mjSENS_FRAMELINACC
  FRAMEANGACC = mujoco.mjtSensor.mjSENS_FRAMEANGACC


class ObjType(enum.IntEnum):
  """Type of object.

  Members:
    UNKNOWN: unknown object type
    BODY: body
    XBODY: body, used to access regular frame instead of i-frame
    GEOM: geom
    SITE: site
    CAMERA: camera
  """

  UNKNOWN = mujoco.mjtObj.mjOBJ_UNKNOWN
  BODY = mujoco.mjtObj.mjOBJ_BODY
  XBODY = mujoco.mjtObj.mjOBJ_XBODY
  GEOM = mujoco.mjtObj.mjOBJ_GEOM
  SITE = mujoco.mjtObj.mjOBJ_SITE
  CAMERA = mujoco.mjtObj.mjOBJ_CAMERA


class EqType(enum.IntEnum):
  """Type of equality constraint.

  Members:
    CONNECT: connect two bodies at a point (ball joint)
    JOINT: couple the values of two scalar joints with cubic
    WELD: fix relative position and orientation of two bodies
  """

  CONNECT = mujoco.mjtEq.mjEQ_CONNECT
  WELD = mujoco.mjtEq.mjEQ_WELD
  JOINT = mujoco.mjtEq.mjEQ_JOINT
  TENDON = mujoco.mjtEq.mjEQ_TENDON
  # unsupported: FLEX, DISTANCE


class WrapType(enum.IntEnum):
  """Type of tendon wrapping object.

  Members:
    JOINT: constant moment arm
    PULLEY: pulley used to split tendon
    SITE: pass through site
    SPHERE: wrap around sphere
    CYLINDER: wrap around (infinite) cylinder
  """

  JOINT = mujoco.mjtWrap.mjWRAP_JOINT
  PULLEY = mujoco.mjtWrap.mjWRAP_PULLEY
  SITE = mujoco.mjtWrap.mjWRAP_SITE
  SPHERE = mujoco.mjtWrap.mjWRAP_SPHERE
  CYLINDER = mujoco.mjtWrap.mjWRAP_CYLINDER


class vec5f(wp.types.vector(length=5, dtype=float)):
  pass


class vec6f(wp.types.vector(length=6, dtype=float)):
  pass


class vec10f(wp.types.vector(length=10, dtype=float)):
  pass


class vec11f(wp.types.vector(length=11, dtype=float)):
  pass


vec5 = vec5f
vec6 = vec6f
vec10 = vec10f
vec11 = vec11f


@dataclasses.dataclass
class Option:
  """Physics options.

  Attributes:
    timestep: simulation timestep
    impratio: ratio of friction-to-normal contact impedance
    tolerance: main solver tolerance
    ls_tolerance: CG/Newton linesearch tolerance
    gravity: gravitational acceleration
    magnetic: global magnetic flux
    integrator: integration mode (mjtIntegrator)
    cone: type of friction cone (mjtCone)
    solver: solver algorithm (mjtSolver)
    iterations: number of main solver iterations
    ls_iterations: maximum number of CG/Newton linesearch iterations
    disableflags: bit flags for disabling standard features
    enableflags: bit flags for enabling optional features
    is_sparse: whether to use sparse representations
    gjk_iterations: number of Gjk iterations in the convex narrowphase
    epa_iterations: number of Epa iterations in the convex narrowphase
    epa_exact_neg_distance: flag for enabling the distance calculation for non-intersecting case in the convex narrowphase
    depth_extension: distance for which the closest point is not calculated for non-intersecting case in the convex narrowphase
    ls_parallel: evaluate engine solver step sizes in parallel
    wind: wind (for lift, drag, and viscosity)
    density: density of medium
    viscosity: viscosity of medium
    graph_conditional: flag to use cuda graph conditional, should be False when JAX is used
  """

  timestep: float
  impratio: float
  tolerance: float
  ls_tolerance: float
  gravity: wp.vec3
  magnetic: wp.vec3
  integrator: int
  cone: int
  solver: int
  iterations: int
  ls_iterations: int
  disableflags: int
  enableflags: int
  is_sparse: bool
  gjk_iterations: int  # warp only
  epa_iterations: int  # warp only
  epa_exact_neg_distance: bool  # warp only
  depth_extension: float  # warp only
  ls_parallel: bool
  wind: wp.vec3
  density: float
  viscosity: float
  graph_conditional: bool  # warp only


@dataclasses.dataclass
class Statistic:
  """Model statistics (in qpos0).

  Attributes:
    meaninertia: mean diagonal inertia
  """

  meaninertia: float


@dataclasses.dataclass
class Constraint:
  """Constraint data.

  Attributes:
    worldid: world id                                 (njmax,)
    type: constraint type (mjtConstraint)             (njmax,)
    id: id of object of specific type                 (njmax,)
    J: constraint Jacobian                            (njmax, nv)
    pos: constraint position (equality, contact)      (njmax,)
    margin: inclusion margin (contact)                (njmax,)
    D: constraint mass                                (njmax,)
    vel: velocity in constraint space: J*qvel         (njmax,)
    aref: reference pseudo-acceleration               (njmax,)
    frictionloss: frictionloss (friction)             (njmax,)
    force: constraint force in constraint space       (njmax,)
    Jaref: Jac*qacc - aref                            (njmax,)
    Ma: M*qacc                                        (nworld, nv)
    grad: gradient of master cost                     (nworld, nv)
    grad_dot: dot(grad, grad)                         (nworld,)
    Mgrad: M / grad                                   (nworld, nv)
    search: linesearch vector                         (nworld, nv)
    search_dot: dot(search, search)                   (nworld,)
    gauss: gauss Cost                                 (nworld,)
    cost: constraint + Gauss cost                     (nworld,)
    prev_cost: cost from previous iter                (nworld,)
    active: active (quadratic) constraints            (njmax,)
    gtol: linesearch termination tolerance            (nworld,)
    mv: qM @ search                                   (nworld, nv)
    jv: efc_J @ search                                (njmax,)
    quad: quadratic cost coefficients                 (njmax, 3)
    quad_gauss: quadratic cost gauss coefficients     (nworld, 3)
    h: cone hessian                                   (nworld, nv, nv)
    alpha: line search step size                      (nworld,)
    prev_grad: previous grad                          (nworld, nv)
    prev_Mgrad: previous Mgrad                        (nworld, nv)
    beta: polak-ribiere beta                          (nworld,)
    beta_num: numerator of beta                       (nworld,)
    beta_den: denominator of beta                     (nworld,)
    done: solver done                                 (nworld,)
    ls_done: linesearch done                          (nworld,)
    p0: initial point                                 (nworld, 3)
    lo: low point bounding the line search interval   (nworld, 3)
    lo_alpha: alpha for low point                     (nworld,)
    hi: high point bounding the line search interval  (nworld, 3)
    hi_alpha: alpha for high point                    (nworld,)
    lo_next: next low point                           (nworld, 3)
    lo_next_alpha: alpha for next low point           (nworld,)
    hi_next: next high point                          (nworld, 3)
    hi_next_alpha: alpha for next high point          (nworld,)
    mid: loss at mid_alpha                            (nworld, 3)
    mid_alpha: midpoint between lo_alpha and hi_alpha (nworld,)
    cost_candidate: costs associated with step sizes  (nworld, nlsp)
    quad_total_candidate: quad_total for step sizes   (nworld, nlsp, 3)
    u: friction cone (normal and tangents)            (nconmax, 6)
    uu: elliptic cone variables                       (nconmax,)
    uv: elliptic cone variables                       (nconmax,)
    vv: elliptic cone variables                       (nconmax,)
    condim: if contact: condim, else: -1              (njmax,)
  """

  worldid: wp.array(dtype=int)
  type: wp.array(dtype=int)
  id: wp.array(dtype=int)
  J: wp.array2d(dtype=float)
  pos: wp.array(dtype=float)
  margin: wp.array(dtype=float)
  D: wp.array(dtype=float)
  vel: wp.array(dtype=float)
  aref: wp.array(dtype=float)
  frictionloss: wp.array(dtype=float)
  force: wp.array(dtype=float)
  Jaref: wp.array(dtype=float)
  Ma: wp.array2d(dtype=float)
  grad: wp.array2d(dtype=float)
  cholesky_L_tmp: wp.array3d(dtype=float)
  cholesky_y_tmp: wp.array2d(dtype=float)
  grad_dot: wp.array(dtype=float)
  Mgrad: wp.array2d(dtype=float)
  search: wp.array2d(dtype=float)
  search_dot: wp.array(dtype=float)
  gauss: wp.array(dtype=float)
  cost: wp.array(dtype=float)
  prev_cost: wp.array(dtype=float)
  active: wp.array(dtype=bool)
  gtol: wp.array(dtype=float)
  mv: wp.array2d(dtype=float)
  jv: wp.array(dtype=float)
  quad: wp.array(dtype=wp.vec3)
  quad_gauss: wp.array(dtype=wp.vec3)
  h: wp.array3d(dtype=float)
  alpha: wp.array(dtype=float)
  prev_grad: wp.array2d(dtype=float)
  prev_Mgrad: wp.array2d(dtype=float)
  beta: wp.array(dtype=float)
  beta_num: wp.array(dtype=float)
  beta_den: wp.array(dtype=float)
  done: wp.array(dtype=bool)
  # linesearch
  ls_done: wp.array(dtype=bool)
  p0: wp.array(dtype=wp.vec3)
  lo: wp.array(dtype=wp.vec3)
  lo_alpha: wp.array(dtype=float)
  hi: wp.array(dtype=wp.vec3)
  hi_alpha: wp.array(dtype=float)
  lo_next: wp.array(dtype=wp.vec3)
  lo_next_alpha: wp.array(dtype=float)
  hi_next: wp.array(dtype=wp.vec3)
  hi_next_alpha: wp.array(dtype=float)
  mid: wp.array(dtype=wp.vec3)
  mid_alpha: wp.array(dtype=float)
  cost_candidate: wp.array2d(dtype=float)
  quad_total_candidate: wp.array2d(dtype=wp.vec3)
  # elliptic cone
  u: wp.array(dtype=vec6)
  uu: wp.array(dtype=float)
  uv: wp.array(dtype=float)
  vv: wp.array(dtype=float)
  condim: wp.array(dtype=int)


@dataclasses.dataclass
class TileSet:
  """Tiling configuration for decomposible block diagonal matrix.

  For non-square, non-block-diagonal tiles, use two tilesets.

  Attributes:
    adr: address of each tile in the set
    size: size of all the tiles in this set
  """

  adr: wp.array(dtype=int)
  size: int


# TODO(team): make Model/Data fields sort order match mujoco


@dataclasses.dataclass
class Model:
  """Model definition and parameters.

  Attributes:
    nq: number of generalized coordinates = dim              ()
    nv: number of degrees of freedom = dim                   ()
    nu: number of actuators/controls = dim                   ()
    na: number of activation states = dim                    ()
    nbody: number of bodies                                  ()
    njnt: number of joints                                   ()
    ngeom: number of geoms                                   ()
    nsite: number of sites                                   ()
    ncam: number of cameras                                  ()
    nlight: number of lights                                 ()
    nexclude: number of excluded geom pairs                  ()
    neq: number of equality constraints                      ()
    nmocap: number of mocap bodies                           ()
    ngravcomp: number of bodies with nonzero gravcomp        ()
    nM: number of non-zeros in sparse inertia matrix         ()
    nC: number of non-zeros in sparse reduced dof-dof matrix ()
    ntendon: number of tendons                               ()
    nwrap: number of wrap objects in all tendon paths        ()
    nsensor: number of sensors                               ()
    nsensordata: number of elements in sensor data vector    ()
    nmeshvert: number of vertices for all meshes             ()
    nmeshface: number of faces for all meshes                ()
    nmeshgraph: number of ints in mesh auxiliary data        ()
    nlsp: number of step sizes for parallel linsearch        ()
    npair: number of predefined geom pairs                   ()
    nhfield: number of heightfields                          ()
    nhfielddata: size of elevation data                      ()
    opt: physics options
    stat: model statistics
    qpos0: qpos values at default pose                       (nworld, nq)
    qpos_spring: reference pose for springs                  (nworld, nq)
    qM_fullm_i: sparse mass matrix addressing
    qM_fullm_j: sparse mass matrix addressing
    qM_mulm_i: sparse mass matrix addressing
    qM_mulm_j: sparse mass matrix addressing
    qM_madr_ij: sparse mass matrix addressing
    qLD_update_tree: dof tree ordering for qLD updates
    qLD_update_treeadr: index of each dof tree level
    M_rownnz: number of non-zeros in each row of qM             (nv,)
    M_rowadr: index of each row in qM                           (nv,)
    M_colind: column indices of non-zeros in qM                 (nM,)
    mapM2M: index mapping from M (legacy) to M (CSR)            (nC)
    qM_tiles: tiling configuration
    body_tree: list of body ids by tree level
    body_parentid: id of body's parent                       (nbody,)
    body_rootid: id of root above body                       (nbody,)
    body_weldid: id of body that this body is welded to      (nbody,)
    body_mocapid: id of mocap data; -1: none                 (nbody,)
    body_jntnum: number of joints for this body              (nbody,)
    body_jntadr: start addr of joints; -1: no joints         (nbody,)
    body_dofnum: number of motion degrees of freedom         (nbody,)
    body_dofadr: start addr of dofs; -1: no dofs             (nbody,)
    body_geomnum: number of geoms                            (nbody,)
    body_geomadr: start addr of geoms; -1: no geoms          (nbody,)
    body_pos: position offset rel. to parent body            (nworld, nbody, 3)
    body_quat: orientation offset rel. to parent body        (nworld, nbody, 4)
    body_ipos: local position of center of mass              (nworld, nbody, 3)
    body_iquat: local orientation of inertia ellipsoid       (nworld, nbody, 4)
    body_mass: mass                                          (nworld, nbody,)
    body_subtreemass: mass of subtree starting at this body  (nworld, nbody,)
    subtree_mass: mass of subtree                            (nworld, nbody,)
    body_inertia: diagonal inertia in ipos/iquat frame       (nworld, nbody, 3)
    body_invweight0: mean inv inert in qpos0 (trn, rot)      (nworld, nbody, 2)
    body_contype: OR over all geom contypes                  (nbody,)
    body_conaffinity: OR over all geom conaffinities         (nbody,)
    body_gravcomp: antigravity force, units of body weight   (nworld, nbody)
    jnt_type: type of joint (mjtJoint)                       (njnt,)
    jnt_qposadr: start addr in 'qpos' for joint's data       (njnt,)
    jnt_dofadr: start addr in 'qvel' for joint's data        (njnt,)
    jnt_bodyid: id of joint's body                           (njnt,)
    jnt_limited: does joint have limits                      (njnt,)
    jnt_actfrclimited: does joint have actuator force limits (njnt,)
    jnt_solref: constraint solver reference: limit           (nworld, njnt, mjNREF)
    jnt_solimp: constraint solver impedance: limit           (nworld, njnt, mjNIMP)
    jnt_pos: local anchor position                           (nworld, njnt, 3)
    jnt_axis: local joint axis                               (nworld, njnt, 3)
    jnt_stiffness: stiffness coefficient                     (nworld, njnt)
    jnt_range: joint limits                                  (nworld, njnt, 2)
    jnt_actfrcrange: range of total actuator force           (nworld, njnt, 2)
    jnt_margin: min distance for limit detection             (nworld, njnt)
    jnt_limited_slide_hinge_adr: limited/slide/hinge jntadr
    jnt_limited_ball_adr: limited/ball jntadr
    jnt_actgravcomp: is gravcomp force applied via actuators (njnt,)
    dof_bodyid: id of dof's body                             (nv,)
    dof_jntid: id of dof's joint                             (nv,)
    dof_parentid: id of dof's parent; -1: none               (nv,)
    dof_Madr: dof address in M-diagonal                      (nv,)
    dof_armature: dof armature inertia/mass                  (nworld, nv)
    dof_damping: damping coefficient                         (nworld, nv)
    dof_invweight0: diag. inverse inertia in qpos0           (nworld, nv)
    dof_frictionloss: dof friction loss                      (nworld, nv)
    dof_solimp: constraint solver impedance: frictionloss    (nworld, nv, NIMP)
    dof_solref: constraint solver reference: frictionloss    (nworld, nv, NREF)
    dof_tri_row: np.tril_indices                             (mjm.nv)[0]
    dof_tri_col: np.tril_indices                             (mjm.nv)[1]
    geom_type: geometric type (mjtGeom)                      (ngeom,)
    geom_contype: geom contact type                          (ngeom,)
    geom_conaffinity: geom contact affinity                  (ngeom,)
    geom_condim: contact dimensionality (1, 3, 4, 6)         (ngeom,)
    geom_bodyid: id of geom's body                           (ngeom,)
    geom_dataid: id of geom's mesh/hfield; -1: none          (ngeom,)
    geom_group: geom group inclusion/exclusion mask          (ngeom,)
    geom_matid: material id for rendering                    (nworld, ngeom,)
    geom_priority: geom contact priority                     (ngeom,)
    geom_solmix: mixing coef for solref/imp in geom pair     (nworld, ngeom,)
    geom_solref: constraint solver reference: contact        (nworld, ngeom, mjNREF)
    geom_solimp: constraint solver impedance: contact        (nworld, ngeom, mjNIMP)
    geom_size: geom-specific size parameters                 (ngeom, 3)
    geom_aabb: bounding box, (center, size)                  (ngeom, 6)
    geom_rbound: radius of bounding sphere                   (nworld, ngeom,)
    geom_pos: local position offset rel. to body             (nworld, ngeom, 3)
    geom_quat: local orientation offset rel. to body         (nworld, ngeom, 4)
    geom_friction: friction for (slide, spin, roll)          (nworld, ngeom, 3)
    geom_margin: detect contact if dist<margin               (nworld, ngeom,)
    geom_gap: include in solver if dist<margin-gap           (nworld, ngeom,)
    geom_rgba: rgba when material is omitted                 (nworld, ngeom, 4)
    hfield_adr: start address in hfield_data                 (nhfield,)
    hfield_nrow: number of rows in grid                      (nhfield,)
    hfield_ncol: number of columns in grid                   (nhfield,)
    hfield_size: (x, y, z_top, z_bottom)                     (nhfield, 4)
    hfield_data: elevation data                              (nhfielddata,)
    site_type: geom type for rendering (mjtGeom)             (nsite,)
    site_bodyid: id of site's body                           (nsite,)
    site_pos: local position offset rel. to body             (nworld, nsite, 3)
    site_quat: local orientation offset rel. to body         (nworld, nsite, 4)
    cam_mode: camera tracking mode (mjtCamLight)             (ncam,)
    cam_bodyid: id of camera's body                          (ncam,)
    cam_targetbodyid: id of targeted body; -1: none          (ncam,)
    cam_pos: position rel. to body frame                     (nworld, ncam, 3)
    cam_quat: orientation rel. to body frame                 (nworld, ncam, 4)
    cam_poscom0: global position rel. to sub-com in qpos0    (nworld, ncam, 3)
    cam_pos0: global position rel. to body in qpos0          (nworld, ncam, 3)
    cam_mat0: global orientation in qpos0                    (nworld, ncam, 3, 3)
    cam_fovy: y field-of-view (ortho ? len : deg)            (ncam,)
    cam_resolution: resolution: pixels [width, height]       (ncam, 2)
    cam_sensorsize: sensor size: length [width, height]      (ncam, 2)
    cam_intrinsic: [focal length; principal point]           (ncam, 4)
    light_mode: light tracking mode (mjtCamLight)            (nlight,)
    light_bodyid: id of light's body                         (nlight,)
    light_targetbodyid: id of targeted body; -1: none        (nlight,)
    light_pos: position rel. to body frame                   (nworld, nlight, 3)
    light_dir: direction rel. to body frame                  (nworld, nlight, 3)
    light_poscom0: global position rel. to sub-com in qpos0  (nworld, nlight, 3)
    light_pos0: global position rel. to body in qpos0        (nworld, nlight, 3)
    light_dir0: global direction in qpos0                    (nlight, 3)
    mesh_vertadr: first vertex address                       (nmesh,)
    mesh_vertnum: number of vertices                         (nmesh,)
    mesh_vert: vertex positions for all meshes               (nmeshvert, 3)
    mesh_faceadr: first face address                         (nmesh,)
    mesh_face: face indices for all meshes                   (nface, 3)
    mesh_graphadr: graph data address; -1: no graph          (nmesh, 1)
    mesh_graph: convex graph data                            (nmeshgraph, 1)
    eq_type: constraint type (mjtEq)                         (neq,)
    eq_obj1id: id of object 1                                (neq,)
    eq_obj2id: id of object 2                                (neq,)
    eq_objtype: type of both objects (mjtObj)                (neq,)
    eq_active0: initial enable/disable constraint state      (neq,)
    eq_solref: constraint solver reference                   (nworld, neq, mjNREF)
    eq_solimp: constraint solver impedance                   (nworld, neq, mjNIMP)
    eq_data: numeric data for constraint                     (nworld, neq, mjNEQDATA)
    eq_connect_adr: eq_* addresses of type `CONNECT`
    eq_wld_adr: eq_* addresses of type `WELD`
    eq_jnt_adr: eq_* addresses of type `JOINT`
    eq_ten_adr: eq_* addresses of type `TENDON`              (<=neq,)
    actuator_moment_tiles_nv: tiling configuration
    actuator_moment_tiles_nu: tiling configuration
    actuator_affine_bias_gain: affine bias/gain present
    actuator_trntype: transmission type (mjtTrn)             (nu,)
    actuator_dyntype: dynamics type (mjtDyn)                 (nu,)
    actuator_gaintype: gain type (mjtGain)                   (nu,)
    actuator_biastype: bias type (mjtBias)                   (nu,)
    actuator_trnid: transmission id: joint, tendon, site     (nu, 2)
    actuator_actadr: first activation address; -1: stateless (nu,)
    actuator_actnum: number of activation variables          (nu,)
    actuator_ctrllimited: is control limited                 (nu,)
    actuator_forcelimited: is force limited                  (nu,)
    actuator_actlimited: is activation limited               (nu,)
    actuator_dynprm: dynamics parameters                     (nworld, nu, mjNDYN)
    actuator_gainprm: gain parameters                        (nworld, nu, mjNGAIN)
    actuator_biasprm: bias parameters                        (nworld, nu, mjNBIAS)
    actuator_ctrlrange: range of controls                    (nworld, nu, 2)
    actuator_forcerange: range of forces                     (nworld, nu, 2)
    actuator_actrange: range of activations                  (nworld, nu, 2)
    actuator_gear: scale length and transmitted force        (nworld, nu, 6)
    actuator_acc0: acceleration from unit force in qpos0     (nu,)
    actuator_lengthrange: feasible actuator length range     (nu, 2)
    nxn_geom_pair: valid collision pair geom ids             (<= ngeom * (ngeom - 1) // 2,)
    nxn_pairid: predefined pair id, -1 if not predefined     (<= ngeom * (ngeom - 1) // 2,)
    pair_dim: contact dimensionality                         (npair,)
    pair_geom1: id of geom1                                  (npair,)
    pair_geom2: id of geom2                                  (npair,)
    pair_solref: solver reference: contact normal            (nworld, npair, mjNREF)
    pair_solreffriction: solver reference: contact friction  (nworld, npair, mjNREF)
    pair_solimp: solver impedance: contact                   (nworld, npair, mjNIMP)
    pair_margin: detect contact if dist<margin               (nworld, npair,)
    pair_gap: include in solver if dist<margin-gap           (nworld, npair,)
    pair_friction: tangent1, 2, spin, roll1, 2               (nworld, npair, 5)
    exclude_signature: body1 << 16 + body2                   (nexclude,)
    condim_max: maximum condim for geoms
    tendon_adr: address of first object in tendon's path     (ntendon,)
    tendon_num: number of objects in tendon's path           (ntendon,)
    tendon_limited: does tendon have length limits           (ntendon,)
    tendon_limited_adr: addresses for limited tendons        (<=ntendon,)
    tendon_actfrclimited: does ten have actuator force limit (ntendon,)
    tendon_solref_lim: constraint solver reference: limit    (nworld, ntendon, mjNREF)
    tendon_solimp_lim: constraint solver impedance: limit    (nworld, ntendon, mjNIMP)
    tendon_solref_fri: constraint solver reference: friction (nworld, ntendon, mjNREF)
    tendon_solimp_fri: constraint solver impedance: friction (nworld, ntendon, mjNIMP)
    tendon_range: tendon length limits                       (nworld, ntendon, 2)
    tendon_actfrcrange: range of total actuator force        (nworld, ntendon, 2)
    tendon_margin: min distance for limit detection          (nworld, ntendon,)
    tendon_stiffness: stiffness coefficient                  (nworld, ntendon,)
    tendon_damping: damping coefficient                      (nworld, ntendon,)
    tendon_frictionloss: loss due to friction                (nworld, ntendon,)
    tendon_lengthspring: spring resting length range         (nworld, ntendon, 2)
    tendon_length0: tendon length in qpos0                   (nworld, ntendon,)
    tendon_invweight0: inv. weight in qpos0                  (nworld, ntendon,)
    wrap_objid: object id: geom, site, joint                 (nwrap,)
    wrap_prm: divisor, joint coef, or site id                (nwrap,)
    wrap_type: wrap object type (mjtWrap)                    (nwrap,)
    tendon_jnt_adr: joint tendon address                     (<=nwrap,)
    tendon_site_pair_adr: site pair tendon address           (<=nwrap,)
    tendon_geom_adr: geom tendon address                     (<=nwrap,)
    ten_wrapadr_site: wrap object starting address for sites (ntendon,)
    ten_wrapnum_site: number of site wrap objects per tendon (ntendon,)
    wrap_jnt_adr: addresses for joint tendon wrap object     (<=nwrap,)
    wrap_site_adr: addresses for site tendon wrap object     (<=nwrap,)
    wrap_site_pair_adr: first address for site wrap pair     (<=nwrap,)
    wrap_geom_adr: addresses for geom tendon wrap object     (<=nwrap,)
    wrap_pulley_scale: pulley scaling                        (nwrap,)
    sensor_type: sensor type (mjtSensor)                     (nsensor,)
    sensor_datatype: numeric data type (mjtDataType)         (nsensor,)
    sensor_objtype: type of sensorized object (mjtObj)       (nsensor,)
    sensor_objid: id of sensorized object                    (nsensor,)
    sensor_reftype: type of reference frame (mjtObj)         (nsensor,)
    sensor_refid: id of reference frame; -1: global frame    (nsensor,)
    sensor_dim: number of scalar outputs                     (nsensor,)
    sensor_adr: address in sensor array                      (nsensor,)
    sensor_cutoff: cutoff for real and positive; 0: ignore   (nsensor,)
    sensor_pos_adr: addresses for position sensors           (<=nsensor,)
    sensor_vel_adr: addresses for velocity sensors           (<=nsensor,)
    sensor_acc_adr: addresses for acceleration sensors       (<=nsensor,)
                    (excluding touch sensors)
    sensor_touch_adr: addresses for touch sensors            (<=nsensor,)
    sensor_subtree_vel: evaluate subtree_vel
    sensor_rne_postconstraint: evaluate rne_postconstraint
    mocap_bodyid: id of body for mocap                       (nmocap,)
    mat_rgba: rgba                                           (nworld, nmat, 4)
<<<<<<< HEAD
    block_dim: BlockDim
=======
    geompair2hfgeompair: geom pair to geom pair with         (ngeom * (ngeom - 1) // 2,)
                         height field mapping
>>>>>>> 85ba6be6
  """

  nq: int
  nv: int
  nu: int
  na: int
  nbody: int
  njnt: int
  ngeom: int
  nsite: int
  ncam: int
  nlight: int
  nflex: int
  nflexvert: int
  nflexedge: int
  nflexelem: int
  nflexelemdata: int
  nexclude: int
  neq: int
  nmocap: int
  ngravcomp: int
  nM: int
  nC: int
  ntendon: int
  nwrap: int
  nsensor: int
  nsensordata: int
  nmeshvert: int
  nmeshface: int
  nmeshgraph: int
  nlsp: int  # warp only
  npair: int
  nhfield: int
  nhfielddata: int
  opt: Option
  stat: Statistic
  qpos0: wp.array2d(dtype=float)
  qpos_spring: wp.array2d(dtype=float)
  qM_fullm_i: wp.array(dtype=int)  # warp only
  qM_fullm_j: wp.array(dtype=int)  # warp only
  qM_mulm_i: wp.array(dtype=int)  # warp only
  qM_mulm_j: wp.array(dtype=int)  # warp only
  qM_madr_ij: wp.array(dtype=int)  # warp only
  qLD_updates: tuple[wp.array(dtype=wp.vec3i), ...]  # warp only
  M_rownnz: wp.array(dtype=int)
  M_rowadr: wp.array(dtype=int)
  M_colind: wp.array(dtype=int)
  mapM2M: wp.array(dtype=int)
  qM_tiles: tuple[TileSet, ...]
  body_tree: tuple[wp.array(dtype=int), ...]
  body_parentid: wp.array(dtype=int)
  body_rootid: wp.array(dtype=int)
  body_weldid: wp.array(dtype=int)
  body_mocapid: wp.array(dtype=int)
  body_jntnum: wp.array(dtype=int)
  body_jntadr: wp.array(dtype=int)
  body_dofnum: wp.array(dtype=int)
  body_dofadr: wp.array(dtype=int)
  body_geomnum: wp.array(dtype=int)
  body_geomadr: wp.array(dtype=int)
  body_pos: wp.array2d(dtype=wp.vec3)
  body_quat: wp.array2d(dtype=wp.quat)
  body_ipos: wp.array2d(dtype=wp.vec3)
  body_iquat: wp.array2d(dtype=wp.quat)
  body_mass: wp.array2d(dtype=float)
  body_subtreemass: wp.array2d(dtype=float)
  subtree_mass: wp.array2d(dtype=float)
  body_inertia: wp.array2d(dtype=wp.vec3)
  body_invweight0: wp.array2d(dtype=wp.vec2)
  body_contype: wp.array(dtype=int)
  body_conaffinity: wp.array(dtype=int)
  body_gravcomp: wp.array2d(dtype=float)
  jnt_type: wp.array(dtype=int)
  jnt_qposadr: wp.array(dtype=int)
  jnt_dofadr: wp.array(dtype=int)
  jnt_bodyid: wp.array(dtype=int)
  jnt_limited: wp.array(dtype=int)
  jnt_actfrclimited: wp.array(dtype=bool)
  jnt_solref: wp.array2d(dtype=wp.vec2)
  jnt_solimp: wp.array2d(dtype=vec5)
  jnt_pos: wp.array2d(dtype=wp.vec3)
  jnt_axis: wp.array2d(dtype=wp.vec3)
  jnt_stiffness: wp.array2d(dtype=float)
  jnt_range: wp.array2d(dtype=wp.vec2)
  jnt_actfrcrange: wp.array2d(dtype=wp.vec2)
  jnt_margin: wp.array2d(dtype=float)
  jnt_limited_slide_hinge_adr: wp.array(dtype=int)  # warp only
  jnt_limited_ball_adr: wp.array(dtype=int)  # warp only
  jnt_actgravcomp: wp.array(dtype=int)
  dof_bodyid: wp.array(dtype=int)
  dof_jntid: wp.array(dtype=int)
  dof_parentid: wp.array(dtype=int)
  dof_Madr: wp.array(dtype=int)
  dof_armature: wp.array2d(dtype=float)
  dof_damping: wp.array2d(dtype=float)
  dof_invweight0: wp.array2d(dtype=float)
  dof_frictionloss: wp.array2d(dtype=float)
  dof_solimp: wp.array2d(dtype=vec5)
  dof_solref: wp.array2d(dtype=wp.vec2)
  dof_tri_row: wp.array(dtype=int)  # warp only
  dof_tri_col: wp.array(dtype=int)  # warp only
  geom_type: wp.array(dtype=int)
  geom_contype: wp.array(dtype=int)
  geom_conaffinity: wp.array(dtype=int)
  geom_condim: wp.array(dtype=int)
  geom_bodyid: wp.array(dtype=int)
  geom_dataid: wp.array(dtype=int)
  geom_group: wp.array(dtype=int)
  geom_matid: wp.array2d(dtype=int)
  geom_priority: wp.array(dtype=int)
  geom_solmix: wp.array2d(dtype=float)
  geom_solref: wp.array2d(dtype=wp.vec2)
  geom_solimp: wp.array2d(dtype=vec5)
  geom_size: wp.array2d(dtype=wp.vec3)
  geom_aabb: wp.array(dtype=wp.vec3)
  geom_rbound: wp.array2d(dtype=float)
  geom_pos: wp.array2d(dtype=wp.vec3)
  geom_quat: wp.array2d(dtype=wp.quat)
  geom_friction: wp.array2d(dtype=wp.vec3)
  geom_margin: wp.array2d(dtype=float)
  geom_gap: wp.array2d(dtype=float)
  geom_rgba: wp.array2d(dtype=wp.vec4)
  hfield_adr: wp.array(dtype=int)
  hfield_nrow: wp.array(dtype=int)
  hfield_ncol: wp.array(dtype=int)
  hfield_size: wp.array(dtype=wp.vec4)
  hfield_data: wp.array(dtype=float)
  site_type: wp.array(dtype=int)
  site_bodyid: wp.array(dtype=int)
  site_size: wp.array(dtype=wp.vec3)
  site_pos: wp.array2d(dtype=wp.vec3)
  site_quat: wp.array2d(dtype=wp.quat)
  cam_mode: wp.array(dtype=int)
  cam_bodyid: wp.array(dtype=int)
  cam_targetbodyid: wp.array(dtype=int)
  cam_pos: wp.array2d(dtype=wp.vec3)
  cam_quat: wp.array2d(dtype=wp.quat)
  cam_poscom0: wp.array2d(dtype=wp.vec3)
  cam_pos0: wp.array2d(dtype=wp.vec3)
  cam_mat0: wp.array2d(dtype=wp.mat33)
  cam_fovy: wp.array(dtype=float)
  cam_resolution: wp.array(dtype=wp.vec2i)
  cam_sensorsize: wp.array(dtype=wp.vec2)
  cam_intrinsic: wp.array(dtype=wp.vec4)
  light_mode: wp.array(dtype=int)
  light_bodyid: wp.array(dtype=int)
  light_targetbodyid: wp.array(dtype=int)
  light_pos: wp.array2d(dtype=wp.vec3)
  light_dir: wp.array2d(dtype=wp.vec3)
  light_poscom0: wp.array2d(dtype=wp.vec3)
  light_pos0: wp.array2d(dtype=wp.vec3)
  light_dir0: wp.array2d(dtype=wp.vec3)
  flex_dim: wp.array(dtype=int)
  flex_vertadr: wp.array(dtype=int)
  flex_vertnum: wp.array(dtype=int)
  flex_edgeadr: wp.array(dtype=int)
  flex_elemedgeadr: wp.array(dtype=int)
  flex_vertbodyid: wp.array(dtype=int)
  flex_edge: wp.array(dtype=wp.vec2i)
  flex_edgeflap: wp.array(dtype=wp.vec2i)
  flex_elem: wp.array(dtype=int)
  flex_elemedge: wp.array(dtype=int)
  flexedge_length0: wp.array(dtype=float)
  flex_stiffness: wp.array(dtype=float)
  flex_bending: wp.array(dtype=wp.mat44f)
  flex_damping: wp.array(dtype=float)
  mesh_vertadr: wp.array(dtype=int)
  mesh_vertnum: wp.array(dtype=int)
  mesh_vert: wp.array(dtype=wp.vec3)
  mesh_faceadr: wp.array(dtype=int)
  mesh_face: wp.array(dtype=wp.vec3i)
  mesh_graphadr: wp.array(dtype=int)
  mesh_graph: wp.array(dtype=int)
  eq_type: wp.array(dtype=int)
  eq_obj1id: wp.array(dtype=int)
  eq_obj2id: wp.array(dtype=int)
  eq_objtype: wp.array(dtype=int)
  eq_active0: wp.array(dtype=bool)
  eq_solref: wp.array2d(dtype=wp.vec2)
  eq_solimp: wp.array2d(dtype=vec5)
  eq_data: wp.array2d(dtype=vec11)
  eq_connect_adr: wp.array(dtype=int)
  eq_wld_adr: wp.array(dtype=int)
  eq_jnt_adr: wp.array(dtype=int)
  eq_ten_adr: wp.array(dtype=int)
  actuator_moment_tiles_nv: tuple[TileSet, ...]
  actuator_moment_tiles_nu: tuple[TileSet, ...]
  actuator_affine_bias_gain: bool  # warp only
  actuator_trntype: wp.array(dtype=int)
  actuator_dyntype: wp.array(dtype=int)
  actuator_gaintype: wp.array(dtype=int)
  actuator_biastype: wp.array(dtype=int)
  actuator_trnid: wp.array(dtype=wp.vec2i)
  actuator_actadr: wp.array(dtype=int)
  actuator_actnum: wp.array(dtype=int)
  actuator_ctrllimited: wp.array(dtype=bool)
  actuator_forcelimited: wp.array(dtype=bool)
  actuator_actlimited: wp.array(dtype=bool)
  actuator_dynprm: wp.array2d(dtype=vec10f)
  actuator_gainprm: wp.array2d(dtype=vec10f)
  actuator_biasprm: wp.array2d(dtype=vec10f)
  actuator_ctrlrange: wp.array2d(dtype=wp.vec2)
  actuator_forcerange: wp.array2d(dtype=wp.vec2)
  actuator_actrange: wp.array2d(dtype=wp.vec2)
  actuator_gear: wp.array2d(dtype=wp.spatial_vector)
  actuator_acc0: wp.array(dtype=float)
  actuator_lengthrange: wp.array(dtype=wp.vec2)
  nxn_geom_pair: wp.array(dtype=wp.vec2i)  # warp only
  nxn_pairid: wp.array(dtype=int)  # warp only
  pair_dim: wp.array(dtype=int)
  pair_geom1: wp.array(dtype=int)
  pair_geom2: wp.array(dtype=int)
  pair_solref: wp.array2d(dtype=wp.vec2)
  pair_solreffriction: wp.array2d(dtype=wp.vec2)
  pair_solimp: wp.array2d(dtype=vec5)
  pair_margin: wp.array2d(dtype=float)
  pair_gap: wp.array2d(dtype=float)
  pair_friction: wp.array2d(dtype=vec5)
  exclude_signature: wp.array(dtype=int)
  condim_max: int  # warp only
  tendon_adr: wp.array(dtype=int)
  tendon_num: wp.array(dtype=int)
  tendon_limited: wp.array(dtype=int)
  tendon_limited_adr: wp.array(dtype=int)
  tendon_actfrclimited: wp.array(dtype=bool)
  tendon_solref_lim: wp.array2d(dtype=wp.vec2)
  tendon_solimp_lim: wp.array2d(dtype=vec5)
  tendon_solref_fri: wp.array2d(dtype=wp.vec2)
  tendon_solimp_fri: wp.array2d(dtype=vec5)
  tendon_range: wp.array2d(dtype=wp.vec2)
  tendon_actfrcrange: wp.array2d(dtype=wp.vec2)
  tendon_margin: wp.array2d(dtype=float)
  tendon_stiffness: wp.array2d(dtype=float)
  tendon_damping: wp.array2d(dtype=float)
  tendon_frictionloss: wp.array2d(dtype=float)
  tendon_lengthspring: wp.array2d(dtype=wp.vec2)
  tendon_length0: wp.array2d(dtype=float)
  tendon_invweight0: wp.array2d(dtype=float)
  wrap_objid: wp.array(dtype=int)
  wrap_prm: wp.array(dtype=float)
  wrap_type: wp.array(dtype=int)
  tendon_jnt_adr: wp.array(dtype=int)  # warp only
  tendon_site_pair_adr: wp.array(dtype=int)  # warp only
  tendon_geom_adr: wp.array(dtype=int)  # warp only
  ten_wrapadr_site: wp.array(dtype=int)  # warp only
  ten_wrapnum_site: wp.array(dtype=int)  # warp only
  wrap_jnt_adr: wp.array(dtype=int)  # warp only
  wrap_site_adr: wp.array(dtype=int)  # warp only
  wrap_site_pair_adr: wp.array(dtype=int)  # warp only
  wrap_geom_adr: wp.array(dtype=int)  # warp only
  wrap_pulley_scale: wp.array(dtype=float)  # warp only
  sensor_type: wp.array(dtype=int)
  sensor_datatype: wp.array(dtype=int)
  sensor_objtype: wp.array(dtype=int)
  sensor_objid: wp.array(dtype=int)
  sensor_reftype: wp.array(dtype=int)
  sensor_refid: wp.array(dtype=int)
  sensor_dim: wp.array(dtype=int)
  sensor_adr: wp.array(dtype=int)
  sensor_cutoff: wp.array(dtype=float)
  sensor_pos_adr: wp.array(dtype=int)  # warp only
  sensor_vel_adr: wp.array(dtype=int)  # warp only
  sensor_acc_adr: wp.array(dtype=int)  # warp only
  sensor_touch_adr: wp.array(dtype=int)  # warp only
  sensor_subtree_vel: bool  # warp only
  sensor_rne_postconstraint: bool  # warp only
  mocap_bodyid: wp.array(dtype=int)  # warp only
  mat_rgba: wp.array2d(dtype=wp.vec4)
<<<<<<< HEAD
  block_dim: BlockDim  # warp only
=======
  geompair2hfgeompair: wp.array(dtype=int)  # warp only
>>>>>>> 85ba6be6


@dataclasses.dataclass
class Contact:
  """Contact data.

  Attributes:
    dist: distance between nearest points; neg: penetration
    pos: position of contact point: midpoint between geoms
    frame: normal is in [0-2], points from geom[0] to geom[1]
    includemargin: include if dist<includemargin=margin-gap
    friction: tangent1, 2, spin, roll1, 2
    solref: constraint solver reference, normal direction
    solreffriction: constraint solver reference, friction directions
    solimp: constraint solver impedance
    dim: contact space dimensionality: 1, 3, 4 or 6
    geom: geom ids; -1 for flex
    efc_address: address in efc; -1: not included
    worldid: world id
  """

  dist: wp.array(dtype=float)
  pos: wp.array(dtype=wp.vec3)
  frame: wp.array(dtype=wp.mat33)
  includemargin: wp.array(dtype=float)
  friction: wp.array(dtype=vec5)
  solref: wp.array(dtype=wp.vec2)
  solreffriction: wp.array(dtype=wp.vec2)
  solimp: wp.array(dtype=vec5)
  dim: wp.array(dtype=int)
  geom: wp.array(dtype=wp.vec2i)
  efc_address: wp.array2d(dtype=int)
  worldid: wp.array(dtype=int)


@dataclasses.dataclass
class Data:
  """Dynamic state that updates each step.

  Attributes:
    nworld: number of worlds                                    ()
    nconmax: maximum number of contacts                         ()
    njmax: maximum number of constraints                        ()
    solver_niter: number of solver iterations                   (nworld,)
    ncon: number of detected contacts                           ()
    ncon_hfield: number of contacts per geom pair with hfield   (nworld, nhfieldgeompair)
    ne: number of equality constraints                          ()
    ne_connect: number of equality connect constraints          ()
    ne_weld: number of equality weld constraints                ()
    ne_jnt: number of equality joint constraints                ()
    ne_ten: number of equality tendon constraints               ()
    nf: number of friction constraints                          ()
    nl: number of limit constraints                             ()
    nefc: number of constraints                                 (1,)
    nsolving: number of unconverged worlds                      (1,)
    time: simulation time                                       (nworld,)
    energy: potential, kinetic energy                           (nworld, 2)
    qpos: position                                              (nworld, nq)
    qvel: velocity                                              (nworld, nv)
    act: actuator activation                                    (nworld, na)
    qacc_warmstart: acceleration used for warmstart             (nworld, nv)
    qacc_discrete: discrete-time acceleration                   (nworld, nv)
    ctrl: control                                               (nworld, nu)
    qfrc_applied: applied generalized force                     (nworld, nv)
    xfrc_applied: applied Cartesian force/torque                (nworld, nbody, 6)
    fluid_applied: applied fluid force/torque                   (nworld, nbody, 6)
    eq_active: enable/disable constraints                       (nworld, neq)
    mocap_pos: position of mocap bodies                         (nworld, nmocap, 3)
    mocap_quat: orientation of mocap bodies                     (nworld, nmocap, 4)
    qacc: acceleration                                          (nworld, nv)
    act_dot: time-derivative of actuator activation             (nworld, na)
    xpos: Cartesian position of body frame                      (nworld, nbody, 3)
    xquat: Cartesian orientation of body frame                  (nworld, nbody, 4)
    xmat: Cartesian orientation of body frame                   (nworld, nbody, 3, 3)
    xipos: Cartesian position of body com                       (nworld, nbody, 3)
    ximat: Cartesian orientation of body inertia                (nworld, nbody, 3, 3)
    xanchor: Cartesian position of joint anchor                 (nworld, njnt, 3)
    xaxis: Cartesian joint axis                                 (nworld, njnt, 3)
    geom_xpos: Cartesian geom position                          (nworld, ngeom, 3)
    geom_xmat: Cartesian geom orientation                       (nworld, ngeom, 3, 3)
    site_xpos: Cartesian site position                          (nworld, nsite, 3)
    site_xmat: Cartesian site orientation                       (nworld, nsite, 3, 3)
    cam_xpos: Cartesian camera position                         (nworld, ncam, 3)
    cam_xmat: Cartesian camera orientation                      (nworld, ncam, 3, 3)
    light_xpos: Cartesian light position                        (nworld, nlight, 3)
    light_xdir: Cartesian light direction                       (nworld, nlight, 3)
    subtree_com: center of mass of each subtree                 (nworld, nbody, 3)
    cdof: com-based motion axis of each dof (rot:lin)           (nworld, nv, 6)
    cinert: com-based body inertia and mass                     (nworld, nbody, 10)
    actuator_length: actuator lengths                           (nworld, nu)
    actuator_moment: actuator moments                           (nworld, nu, nv)
    crb: com-based composite inertia and mass                   (nworld, nbody, 10)
    qM: total inertia (sparse) (nworld, 1, nM) or               (nworld, nv, nv) if dense
    qLD: L'*D*L factorization of M (sparse) (nworld, 1, nM) or  (nworld, nv, nv) if dense
    qLDiagInv: 1/diag(D)                                        (nworld, nv)
    ten_velocity: tendon velocities                             (nworld, ntendon)
    actuator_velocity: actuator velocities                      (nworld, nu)
    cvel: com-based velocity (rot:lin)                          (nworld, nbody, 6)
    cdof_dot: time-derivative of cdof (rot:lin)                 (nworld, nv, 6)
    qfrc_bias: C(qpos,qvel)                                     (nworld, nv)
    qfrc_spring: passive spring force                           (nworld, nv)
    qfrc_damper: passive damper force                           (nworld, nv)
    qfrc_gravcomp: passive gravity compensation force           (nworld, nv)
    qfrc_fluid: passive fluid force                             (nworld, nv)
    qfrc_passive: total passive force                           (nworld, nv)
    subtree_linvel: linear velocity of subtree com              (nworld, nbody, 3)
    subtree_angmom: angular momentum about subtree com          (nworld, nbody, 3)
    subtree_bodyvel: subtree body velocity (ang, vel)           (nworld, nbody, 6)
    actuator_force: actuator force in actuation space           (nworld, nu)
    qfrc_actuator: actuator force                               (nworld, nv)
    qfrc_smooth: net unconstrained force                        (nworld, nv)
    qacc_smooth: unconstrained acceleration                     (nworld, nv)
    qfrc_constraint: constraint force                           (nworld, nv)
    qfrc_inverse: net external force; should equal:             (nworld, nv)
              qfrc_applied + J.T @ xfrc_applied + qfrc_actuator
    contact: contact data
    efc: constraint data
    rne_cacc: arrays used for smooth.rne                        (nworld, nbody, 6)
    rne_cfrc: arrays used for smooth.rne                        (nworld, nbody, 6)
    qpos_t0: temporary array for rk4                            (nworld, nq)
    qvel_t0: temporary array for rk4                            (nworld, nv)
    act_t0: temporary array for rk4                             (nworld, na)
    qvel_rk: temporary array for rk4                            (nworld, nv)
    qacc_rk: temporary array for rk4                            (nworld, nv)
    act_dot_rk: temporary array for rk4                         (nworld, na)
    qfrc_integration: temporary array for integration           (nworld, nv)
    qacc_integration: temporary array for integration           (nworld, nv)
    act_vel_integration: temporary array for integration        (nworld, nu)
    qM_integration: temporary array for integration             (nworld, nv, nv) if dense
    qLD_integration: temporary array for integration            (nworld, nv, nv) if dense
    qLDiagInv_integration: temporary array for integration      (nworld, nv)
    boxes_sorted: min, max of sorted bounding boxes             (nworld, ngeom, 2)
    sap_projections_lower: broadphase context                   (2*nworld, ngeom)
    sap_projections_upper: broadphase context                   (nworld, ngeom)
    sap_sort_index: broadphase context                          (2*nworld, ngeom)
    sap_range: broadphase context                               (nworld, ngeom)
    sap_cumulative_sum: broadphase context                      (nworld*ngeom,)
    sap_segment_index: broadphase context                       (nworld+1,)
    dyn_geom_aabb: dynamic geometry axis-aligned bounding boxes (nworld, ngeom, 2)
    collision_pair: collision pairs from broadphase             (nconmax,)
    collision_hftri_index: collision index for hfield pairs     (nconmax,)
    collision_worldid: collision world ids from broadphase      (nconmax,)
    ncollision: collision count from broadphase                 ()
    cacc: com-based acceleration                                (nworld, nbody, 6)
    cfrc_int: com-based interaction force with parent           (nworld, nbody, 6)
    cfrc_ext: com-based external force on body                  (nworld, nbody, 6)
    ten_length: tendon lengths                                  (nworld, ntendon)
    ten_J: tendon Jacobian                                      (nworld, ntendon, nv)
    ten_wrapadr: start address of tendon's path                 (nworld, ntendon)
    ten_wrapnum: number of wrap points in path                  (nworld, ntendon)
    ten_actfrc: total actuator force at tendon                  (nworld, ntendon)
    wrap_obj: geomid; -1: site; -2: pulley                      (nworld, nwrap, 2)
    wrap_xpos: Cartesian 3D points in all paths                 (nworld, nwrap, 6)
    wrap_geom_xpos: Cartesian 3D points for geom wrap points    (nworld, <=nwrap, 6)
    sensordata: sensor data array                               (nsensordata,)
  """

  nworld: int  # warp only
  nconmax: int  # warp only
  njmax: int  # warp only
  solver_niter: wp.array(dtype=int)
  ncon: wp.array(dtype=int)
  ncon_hfield: wp.array2d(dtype=int)  # warp only
  ne: wp.array(dtype=int)
  ne_connect: wp.array(dtype=int)  # warp only
  ne_weld: wp.array(dtype=int)  # warp only
  ne_jnt: wp.array(dtype=int)  # warp only
  ne_ten: wp.array(dtype=int)  # warp only
  nf: wp.array(dtype=int)
  nl: wp.array(dtype=int)
  nefc: wp.array(dtype=int)
  nsolving: wp.array(dtype=int)  # warp only
  time: wp.array(dtype=float)
  energy: wp.array(dtype=wp.vec2)
  qpos: wp.array2d(dtype=float)
  qvel: wp.array2d(dtype=float)
  act: wp.array2d(dtype=float)
  qacc_warmstart: wp.array2d(dtype=float)
  qacc_discrete: wp.array2d(dtype=float)  # warp only
  ctrl: wp.array2d(dtype=float)
  qfrc_applied: wp.array2d(dtype=float)
  xfrc_applied: wp.array2d(dtype=wp.spatial_vector)
  fluid_applied: wp.array2d(dtype=wp.spatial_vector)  # warp only
  eq_active: wp.array2d(dtype=bool)
  mocap_pos: wp.array2d(dtype=wp.vec3)
  mocap_quat: wp.array2d(dtype=wp.quat)
  qacc: wp.array2d(dtype=float)
  act_dot: wp.array2d(dtype=float)
  xpos: wp.array2d(dtype=wp.vec3)
  xquat: wp.array2d(dtype=wp.quat)
  xmat: wp.array2d(dtype=wp.mat33)
  xipos: wp.array2d(dtype=wp.vec3)
  ximat: wp.array2d(dtype=wp.mat33)
  xanchor: wp.array2d(dtype=wp.vec3)
  xaxis: wp.array2d(dtype=wp.vec3)
  geom_xpos: wp.array2d(dtype=wp.vec3)
  geom_xmat: wp.array2d(dtype=wp.mat33)
  site_xpos: wp.array2d(dtype=wp.vec3)
  site_xmat: wp.array2d(dtype=wp.mat33)
  cam_xpos: wp.array2d(dtype=wp.vec3)
  cam_xmat: wp.array2d(dtype=wp.mat33)
  light_xpos: wp.array2d(dtype=wp.vec3)
  light_xdir: wp.array2d(dtype=wp.vec3)
  subtree_com: wp.array2d(dtype=wp.vec3)
  cdof: wp.array2d(dtype=wp.spatial_vector)
  cinert: wp.array2d(dtype=vec10)
  flexvert_xpos: wp.array2d(dtype=wp.vec3)
  flexedge_length: wp.array2d(dtype=float)
  flexedge_velocity: wp.array2d(dtype=float)
  actuator_length: wp.array2d(dtype=float)
  actuator_moment: wp.array3d(dtype=float)
  crb: wp.array2d(dtype=vec10)
  qM: wp.array3d(dtype=float)
  qLD: wp.array3d(dtype=float)
  qLDiagInv: wp.array2d(dtype=float)
  ten_velocity: wp.array2d(dtype=float)
  actuator_velocity: wp.array2d(dtype=float)
  cvel: wp.array2d(dtype=wp.spatial_vector)
  cdof_dot: wp.array2d(dtype=wp.spatial_vector)
  qfrc_bias: wp.array2d(dtype=float)
  qfrc_spring: wp.array2d(dtype=float)
  qfrc_damper: wp.array2d(dtype=float)
  qfrc_gravcomp: wp.array2d(dtype=float)
  qfrc_fluid: wp.array2d(dtype=float)
  qfrc_passive: wp.array2d(dtype=float)
  subtree_linvel: wp.array2d(dtype=wp.vec3)
  subtree_angmom: wp.array2d(dtype=wp.vec3)
  subtree_bodyvel: wp.array2d(dtype=wp.spatial_vector)  # warp only
  actuator_force: wp.array2d(dtype=float)
  qfrc_actuator: wp.array2d(dtype=float)
  qfrc_smooth: wp.array2d(dtype=float)
  qacc_smooth: wp.array2d(dtype=float)
  qfrc_constraint: wp.array2d(dtype=float)
  qfrc_inverse: wp.array2d(dtype=float)
  contact: Contact
  efc: Constraint

  # RK4
  qpos_t0: wp.array2d(dtype=float)
  qvel_t0: wp.array2d(dtype=float)
  act_t0: wp.array2d(dtype=float)
  qvel_rk: wp.array2d(dtype=float)
  qacc_rk: wp.array2d(dtype=float)
  act_dot_rk: wp.array2d(dtype=float)

  # euler + implicit integration
  qfrc_integration: wp.array2d(dtype=float)
  qacc_integration: wp.array2d(dtype=float)
  act_vel_integration: wp.array2d(dtype=float)
  qM_integration: wp.array3d(dtype=float)
  qLD_integration: wp.array3d(dtype=float)
  qLDiagInv_integration: wp.array2d(dtype=float)

  # sweep-and-prune broadphase
  sap_projection_lower: wp.array2d(dtype=float)
  sap_projection_upper: wp.array2d(dtype=float)
  sap_sort_index: wp.array2d(dtype=int)
  sap_range: wp.array2d(dtype=int)
  sap_cumulative_sum: wp.array(dtype=int)
  sap_segment_index: wp.array(dtype=int)

  # collision driver
  collision_pair: wp.array(dtype=wp.vec2i)
  collision_hftri_index: wp.array(dtype=int)
  collision_pairid: wp.array(dtype=int)
  collision_worldid: wp.array(dtype=int)
  ncollision: wp.array(dtype=int)

  # rne_postconstraint
  cacc: wp.array2d(dtype=wp.spatial_vector)
  cfrc_int: wp.array2d(dtype=wp.spatial_vector)
  cfrc_ext: wp.array2d(dtype=wp.spatial_vector)

  # tendon
  ten_length: wp.array2d(dtype=float)
  ten_J: wp.array3d(dtype=float)
  ten_wrapadr: wp.array2d(dtype=int)
  ten_wrapnum: wp.array2d(dtype=int)
  ten_actfrc: wp.array2d(dtype=float)  # warp only
  wrap_obj: wp.array2d(dtype=wp.vec2i)
  wrap_xpos: wp.array2d(dtype=wp.spatial_vector)
  wrap_geom_xpos: wp.array2d(dtype=wp.spatial_vector)

  # sensors
  sensordata: wp.array2d(dtype=float)<|MERGE_RESOLUTION|>--- conflicted
+++ resolved
@@ -914,12 +914,9 @@
     sensor_rne_postconstraint: evaluate rne_postconstraint
     mocap_bodyid: id of body for mocap                       (nmocap,)
     mat_rgba: rgba                                           (nworld, nmat, 4)
-<<<<<<< HEAD
-    block_dim: BlockDim
-=======
     geompair2hfgeompair: geom pair to geom pair with         (ngeom * (ngeom - 1) // 2,)
                          height field mapping
->>>>>>> 85ba6be6
+    block_dim: BlockDim
   """
 
   nq: int
@@ -1188,11 +1185,8 @@
   sensor_rne_postconstraint: bool  # warp only
   mocap_bodyid: wp.array(dtype=int)  # warp only
   mat_rgba: wp.array2d(dtype=wp.vec4)
-<<<<<<< HEAD
+  geompair2hfgeompair: wp.array(dtype=int)  # warp only
   block_dim: BlockDim  # warp only
-=======
-  geompair2hfgeompair: wp.array(dtype=int)  # warp only
->>>>>>> 85ba6be6
 
 
 @dataclasses.dataclass
