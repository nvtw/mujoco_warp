# Copyright 2025 The Newton Developers
#
# Licensed under the Apache License, Version 2.0 (the "License");
# you may not use this file except in compliance with the License.
# You may obtain a copy of the License at
#
#     http://www.apache.org/licenses/LICENSE-2.0
#
# Unless required by applicable law or agreed to in writing, software
# distributed under the License is distributed on an "AS IS" BASIS,
# WITHOUT WARRANTIES OR CONDITIONS OF ANY KIND, either express or implied.
# See the License for the specific language governing permissions and
# limitations under the License.
# ==============================================================================
import enum

import mujoco
import warp as wp

MJ_MINVAL = mujoco.mjMINVAL
MJ_MINIMP = mujoco.mjMINIMP  # minimum constraint impedance
MJ_MAXIMP = mujoco.mjMAXIMP  # maximum constraint impedance
MJ_NREF = mujoco.mjNREF
MJ_NIMP = mujoco.mjNIMP


class CamLightType(enum.IntEnum):
  """Type of camera light.

  Members:
    FIXED: pos and rot fixed in body
    TRACK: pos tracks body, rot fixed in global
    TRACKCOM: pos tracks subtree com, rot fixed in body
    TARGETBODY: pos fixed in body, rot tracks target body
    TARGETBODYCOM: pos fixed in body, rot tracks target subtree com
  """

  FIXED = mujoco.mjtCamLight.mjCAMLIGHT_FIXED
  TRACK = mujoco.mjtCamLight.mjCAMLIGHT_TRACK
  TRACKCOM = mujoco.mjtCamLight.mjCAMLIGHT_TRACKCOM
  TARGETBODY = mujoco.mjtCamLight.mjCAMLIGHT_TARGETBODY
  TARGETBODYCOM = mujoco.mjtCamLight.mjCAMLIGHT_TARGETBODYCOM


class DisableBit(enum.IntFlag):
  """Disable default feature bitflags.

  Members:
    CONSTRAINT:   entire constraint solver
    LIMIT:        joint and tendon limit constraints
    CONTACT:      contact constraints
    PASSIVE:      passive forces
    GRAVITY:      gravitational forces
    CLAMPCTRL:    clamp control to specified range
    ACTUATION:    apply actuation forces
    REFSAFE:      integrator safety: make ref[0]>=2*timestep
    EULERDAMP:    implicit damping for Euler integration
    FILTERPARENT: disable collisions between parent and child bodies
    SENSOR: sensors
  """

  CONSTRAINT = mujoco.mjtDisableBit.mjDSBL_CONSTRAINT
  LIMIT = mujoco.mjtDisableBit.mjDSBL_LIMIT
  CONTACT = mujoco.mjtDisableBit.mjDSBL_CONTACT
  PASSIVE = mujoco.mjtDisableBit.mjDSBL_PASSIVE
  GRAVITY = mujoco.mjtDisableBit.mjDSBL_GRAVITY
  CLAMPCTRL = mujoco.mjtDisableBit.mjDSBL_CLAMPCTRL
  ACTUATION = mujoco.mjtDisableBit.mjDSBL_ACTUATION
  REFSAFE = mujoco.mjtDisableBit.mjDSBL_REFSAFE
  EULERDAMP = mujoco.mjtDisableBit.mjDSBL_EULERDAMP
  FILTERPARENT = mujoco.mjtDisableBit.mjDSBL_FILTERPARENT
  SENSOR = mujoco.mjtDisableBit.mjDSBL_SENSOR
  # unsupported: EQUALITY, FRICTIONLOSS, MIDPHASE, WARMSTART


class TrnType(enum.IntEnum):
  """Type of actuator transmission.

  Members:
    JOINT: force on joint
    JOINTINPARENT: force on joint, expressed in parent frame
  """

  JOINT = mujoco.mjtTrn.mjTRN_JOINT
  JOINTINPARENT = mujoco.mjtTrn.mjTRN_JOINTINPARENT
  # unsupported: SITE, TENDON, SLIDERCRANK, BODY


class DynType(enum.IntEnum):
  """Type of actuator dynamics.

  Members:
    NONE: no internal dynamics; ctrl specifies force
    FILTEREXACT: linear filter: da/dt = (u-a) / tau, with exact integration
  """

  NONE = mujoco.mjtDyn.mjDYN_NONE
  FILTEREXACT = mujoco.mjtDyn.mjDYN_FILTEREXACT
  # unsupported: INTEGRATOR, FILTER, MUSCLE, USER


class GainType(enum.IntEnum):
  """Type of actuator gain.

  Members:
    FIXED: fixed gain
    AFFINE: const + kp*length + kv*velocity
  """

  FIXED = mujoco.mjtGain.mjGAIN_FIXED
  AFFINE = mujoco.mjtGain.mjGAIN_AFFINE
  # unsupported: MUSCLE, USER


class BiasType(enum.IntEnum):
  """Type of actuator bias.

  Members:
    NONE: no bias
    AFFINE: const + kp*length + kv*velocity
  """

  NONE = mujoco.mjtBias.mjBIAS_NONE
  AFFINE = mujoco.mjtBias.mjBIAS_AFFINE
  # unsupported: MUSCLE, USER


class JointType(enum.IntEnum):
  """Type of degree of freedom.

  Members:
    FREE:  global position and orientation (quat)       (7,)
    BALL:  orientation (quat) relative to parent        (4,)
    SLIDE: sliding distance along body-fixed axis       (1,)
    HINGE: rotation angle (rad) around body-fixed axis  (1,)
  """

  FREE = mujoco.mjtJoint.mjJNT_FREE
  BALL = mujoco.mjtJoint.mjJNT_BALL
  SLIDE = mujoco.mjtJoint.mjJNT_SLIDE
  HINGE = mujoco.mjtJoint.mjJNT_HINGE

  def dof_width(self) -> int:
    return {0: 6, 1: 3, 2: 1, 3: 1}[self.value]

  def qpos_width(self) -> int:
    return {0: 7, 1: 4, 2: 1, 3: 1}[self.value]


class ConeType(enum.IntEnum):
  """Type of friction cone.

  Members:
    PYRAMIDAL: pyramidal
    ELLIPTIC: elliptic
  """

  PYRAMIDAL = mujoco.mjtCone.mjCONE_PYRAMIDAL
  ELLIPTIC = mujoco.mjtCone.mjCONE_ELLIPTIC


class IntegratorType(enum.IntEnum):
  """Integrator mode.

  Members:
    EULER: semi-implicit Euler
    IMPLICITFAST: implicit in velocity, no rne derivative
  """

  EULER = mujoco.mjtIntegrator.mjINT_EULER
  IMPLICITFAST = mujoco.mjtIntegrator.mjINT_IMPLICITFAST
  # unsupported: RK4, IMPLICIT


class GeomType(enum.IntEnum):
  """Type of geometry.

  Members:
    PLANE: plane
    SPHERE: sphere
    CAPSULE: capsule
    BOX: box
  """

  PLANE = mujoco.mjtGeom.mjGEOM_PLANE
  SPHERE = mujoco.mjtGeom.mjGEOM_SPHERE
  CAPSULE = mujoco.mjtGeom.mjGEOM_CAPSULE
  BOX = mujoco.mjtGeom.mjGEOM_BOX
  # unsupported: HFIELD, ELLIPSOID, CYLINDER, MESH, SDF
  # ARROW*, LINE, LINEBOX, FLEX, SKIN, LABEL, TRIANGLE


class SolverType(enum.IntEnum):
  """Constraint solver algorithm.

  Members:
    CG: Conjugate gradient (primal)
    NEWTON: Newton (primal)
  """

  CG = mujoco.mjtSolver.mjSOL_CG
  NEWTON = mujoco.mjtSolver.mjSOL_NEWTON
  # unsupported: PGS


class SensorType(enum.IntEnum):
  """Type of sensor.

  Members:
    JOINTPOS: joint position
    JOINTVEL: joint velocity
    ACTUATORFRC: scalar actuator force
  """

  JOINTPOS = mujoco.mjtSensor.mjSENS_JOINTPOS
  JOINTVEL = mujoco.mjtSensor.mjSENS_JOINTVEL
  ACTUATORFRC = mujoco.mjtSensor.mjSENS_ACTUATORFRC


class EqType(enum.IntEnum):
  """Type of equality constraint.

  Members:
  """

  pass
  # unsupported: CONNECT, WELD, JOINT, TENDON, FLEX, DISTANCE


class WrapType(enum.IntEnum):
  """Type of tendon wrapping object.

  Members:
    JOINT: constant moment arm
  """

  JOINT = mujoco.mjtWrap.mjWRAP_JOINT
  # unsupported: PULLEY, SITE, SPHERE, CYLINDER


class vec5f(wp.types.vector(length=5, dtype=wp.float32)):
  pass


class vec10f(wp.types.vector(length=10, dtype=wp.float32)):
  pass


vec5 = vec5f
vec10 = vec10f
array2df = wp.array2d(dtype=wp.float32)
array3df = wp.array3d(dtype=wp.float32)


@wp.struct
class Option:
  """Physics options.

  Attributes:
    timestep: simulation timestep
    impratio: ratio of friction-to-normal contact impedance
    tolerance: main solver tolerance
    ls_tolerance: CG/Newton linesearch tolerance
    gravity: gravitational acceleration
    integrator: integration mode (mjtIntegrator)
    cone: type of friction cone (mjtCone)
    solver: solver algorithm (mjtSolver)
    iterations: number of main solver iterations
    ls_iterations: maximum number of CG/Newton linesearch iterations
    disableflags: bit flags for disabling standard features
    is_sparse: whether to use sparse representations
    ls_parallel: evaluate engine solver step sizes in parallel
  """

  timestep: float
  impratio: wp.float32
  tolerance: float
  ls_tolerance: float
  gravity: wp.vec3
  integrator: int
  cone: int
  solver: int
  iterations: int
  ls_iterations: int
  disableflags: int
  is_sparse: bool
  ls_parallel: bool


@wp.struct
class Statistic:
  """Model statistics (in qpos0).

  Attributes:
    meaninertia: mean diagonal inertia
  """

  meaninertia: float


@wp.struct
class Constraint:
  """Constraint data.

  Attributes:
    worldid: world id                                 (njmax,)
    J: constraint Jacobian                            (njmax, nv)
    pos: constraint position (equality, contact)      (njmax,)
    margin: inclusion margin (contact)                (njmax,)
    D: constraint mass                                (njmax,)
    aref: reference pseudo-acceleration               (njmax,)
    force: constraint force in constraint space       (njmax,)
    Jaref: Jac*qacc - aref                            (njmax,)
    Ma: M*qacc                                        (nworld, nv)
    grad: gradient of master cost                     (nworld, nv)
    grad_dot: dot(grad, grad)                         (nworld,)
    Mgrad: M / grad                                   (nworld, nv)
    search: linesearch vector                         (nworld, nv)
    search_dot: dot(search, search)                   (nworld,)
    gauss: gauss Cost                                 (nworld,)
    cost: constraint + Gauss cost                     (nworld,)
    prev_cost: cost from previous iter                (nworld,)
    solver_niter: number of solver iterations         (nworld,)
    active: active (quadratic) constraints            (njmax,)
    gtol: linesearch termination tolerance            (nworld,)
    mv: qM @ search                                   (nworld, nv)
    jv: efc_J @ search                                (njmax,)
    quad: quadratic cost coefficients                 (njmax, 3)
    quad_gauss: quadratic cost gauss coefficients     (nworld, 3)
    h: cone hessian                                   (nworld, nv, nv)
    alpha: line search step size                      (nworld,)
    prev_grad: previous grad                          (nworld, nv)
    prev_Mgrad: previous Mgrad                        (nworld, nv)
    beta: polak-ribiere beta                          (nworld,)
    beta_num: numerator of beta                       (nworld,)
    beta_den: denominator of beta                     (nworld,)
    done: solver done                                 (nworld,)
    ls_done: linesearch done                          (nworld,)
    p0: initial point                                 (nworld, 3)
    lo: low point bounding the line search interval   (nworld, 3)
    lo_alpha: alpha for low point                     (nworld,)
    hi: high point bounding the line search interval  (nworld, 3)
    hi_alpha: alpha for high point                    (nworld,)
    lo_next: next low point                           (nworld, 3)
    lo_next_alpha: alpha for next low point           (nworld,)
    hi_next: next high point                          (nworld, 3)
    hi_next_alpha: alpha for next high point          (nworld,)
    mid: loss at mid_alpha                            (nworld, 3)
    mid_alpha: midpoint between lo_alpha and hi_alpha (nworld,)
    cost_candidate: costs associated with step sizes  (nworld, nlsp)
    quad_total_candidate: quad_total for step sizes   (nworld, nlsp, 3)
  """

  worldid: wp.array(dtype=wp.int32, ndim=1)
  J: wp.array(dtype=wp.float32, ndim=2)
  pos: wp.array(dtype=wp.float32, ndim=1)
  margin: wp.array(dtype=wp.float32, ndim=1)
  D: wp.array(dtype=wp.float32, ndim=1)
  aref: wp.array(dtype=wp.float32, ndim=1)
  force: wp.array(dtype=wp.float32, ndim=1)
  Jaref: wp.array(dtype=wp.float32, ndim=1)
  Ma: wp.array(dtype=wp.float32, ndim=2)
  grad: wp.array(dtype=wp.float32, ndim=2)
  grad_dot: wp.array(dtype=wp.float32, ndim=1)
  Mgrad: wp.array(dtype=wp.float32, ndim=2)
  search: wp.array(dtype=wp.float32, ndim=2)
  search_dot: wp.array(dtype=wp.float32, ndim=1)
  gauss: wp.array(dtype=wp.float32, ndim=1)
  cost: wp.array(dtype=wp.float32, ndim=1)
  prev_cost: wp.array(dtype=wp.float32, ndim=1)
  solver_niter: wp.array(dtype=wp.int32, ndim=1)
  active: wp.array(dtype=wp.int32, ndim=1)
  gtol: wp.array(dtype=wp.float32, ndim=1)
  mv: wp.array(dtype=wp.float32, ndim=2)
  jv: wp.array(dtype=wp.float32, ndim=1)
  quad: wp.array(dtype=wp.vec3f, ndim=1)
  quad_gauss: wp.array(dtype=wp.vec3f, ndim=1)
  h: wp.array(dtype=wp.float32, ndim=3)
  alpha: wp.array(dtype=wp.float32, ndim=1)
  prev_grad: wp.array(dtype=wp.float32, ndim=2)
  prev_Mgrad: wp.array(dtype=wp.float32, ndim=2)
  beta: wp.array(dtype=wp.float32, ndim=1)
  beta_num: wp.array(dtype=wp.float32, ndim=1)
  beta_den: wp.array(dtype=wp.float32, ndim=1)
  done: wp.array(dtype=bool, ndim=1)
  # linesearch
  ls_done: wp.array(dtype=bool, ndim=1)
  p0: wp.array(dtype=wp.vec3, ndim=1)
  lo: wp.array(dtype=wp.vec3, ndim=1)
  lo_alpha: wp.array(dtype=wp.float32, ndim=1)
  hi: wp.array(dtype=wp.vec3, ndim=1)
  hi_alpha: wp.array(dtype=wp.float32, ndim=1)
  lo_next: wp.array(dtype=wp.vec3, ndim=1)
  lo_next_alpha: wp.array(dtype=wp.float32, ndim=1)
  hi_next: wp.array(dtype=wp.vec3, ndim=1)
  hi_next_alpha: wp.array(dtype=wp.float32, ndim=1)
  mid: wp.array(dtype=wp.vec3, ndim=1)
  mid_alpha: wp.array(dtype=wp.float32, ndim=1)
  cost_candidate: wp.array(dtype=wp.float32, ndim=2)
  quad_total_candidate: wp.array(dtype=wp.vec3f, ndim=2)


@wp.struct
class Model:
  """Model definition and parameters.

  Attributes:
    nq: number of generalized coordinates = dim              ()
    nv: number of degrees of freedom = dim                   ()
    nu: number of actuators/controls = dim                   ()
    na: number of activation states = dim                    ()
    nbody: number of bodies                                  ()
    njnt: number of joints                                   ()
    ngeom: number of geoms                                   ()
    nsite: number of sites                                   ()
    ncam: number of cameras                                  ()
    nlight: number of lights                                 ()
    nexclude: number of excluded geom pairs                  ()
    nmocap: number of mocap bodies                           ()
    nM: number of non-zeros in sparse inertia matrix         ()
<<<<<<< HEAD
    ntendon: number of tendons                               ()
    nwrap: number of wrap objects in all tendon paths        ()
=======
    nsensor: number of sensors                               ()
    nsensordata: number of elements in sensor data vector    ()
>>>>>>> 12f11243
    nlsp: number of step sizes for parallel linsearch        ()
    opt: physics options
    stat: model statistics
    qpos0: qpos values at default pose                       (nq,)
    qpos_spring: reference pose for springs                  (nq,)
    body_tree: BFS ordering of body ids
    body_treeadr: starting index of each body tree level
    actuator_moment_offset_nv: tiling configuration
    actuator_moment_offset_nu: tiling configuration
    actuator_moment_tileadr: tiling configuration
    actuator_moment_tilesize_nv: tiling configuration
    actuator_moment_tilesize_nu: tiling configuration
    alpha_candidate: step size candidates for engine solver  (nlsp,)
    qM_fullm_i: sparse mass matrix addressing
    qM_fullm_j: sparse mass matrix addressing
    qM_mulm_i: sparse mass matrix addressing
    qM_mulm_j: sparse mass matrix addressing
    qM_madr_ij: sparse mass matrix addressing
    qLD_update_tree: dof tree ordering for qLD updates
    qLD_update_treeadr: index of each dof tree level
    M_rownnz: number of non-zeros in each row of qM             (nv,)
    M_rowadr: index of each row in qM                           (nv,)
    M_colind: column indices of non-zeros in qM                 (nM,)
    mapM2M: index mapping from M (legacy) to M (CSR)            (nM)
    qLD_tile: tiling configuration
    qLD_tileadr: tiling configuration
    qLD_tilesize: tiling configuration
    body_parentid: id of body's parent                       (nbody,)
    body_rootid: id of root above body                       (nbody,)
    body_weldid: id of body that this body is welded to      (nbody,)
    body_mocapid: id of mocap data; -1: none                 (nbody,)
    body_jntnum: number of joints for this body              (nbody,)
    body_jntadr: start addr of joints; -1: no joints         (nbody,)
    body_dofnum: number of motion degrees of freedom         (nbody,)
    body_dofadr: start addr of dofs; -1: no dofs             (nbody,)
    body_geomnum: number of geoms                            (nbody,)
    body_geomadr: start addr of geoms; -1: no geoms          (nbody,)
    body_pos: position offset rel. to parent body            (nbody, 3)
    body_quat: orientation offset rel. to parent body        (nbody, 4)
    body_ipos: local position of center of mass              (nbody, 3)
    body_iquat: local orientation of inertia ellipsoid       (nbody, 4)
    body_mass: mass                                          (nbody,)
    subtree_mass: mass of subtree                            (nbody,)
    body_inertia: diagonal inertia in ipos/iquat frame       (nbody, 3)
    body_invweight0: mean inv inert in qpos0 (trn, rot)      (nbody, 2)
    body_contype: OR over all geom contypes                  (nbody,)
    body_conaffinity: OR over all geom conaffinities         (nbody,)
    jnt_type: type of joint (mjtJoint)                       (njnt,)
    jnt_qposadr: start addr in 'qpos' for joint's data       (njnt,)
    jnt_dofadr: start addr in 'qvel' for joint's data        (njnt,)
    jnt_bodyid: id of joint's body                           (njnt,)
    jnt_limited: does joint have limits                      (njnt,)
    jnt_actfrclimited: does joint have actuator force limits (njnt,)
    jnt_solref: constraint solver reference: limit           (njnt, mjNREF)
    jnt_solimp: constraint solver impedance: limit           (njnt, mjNIMP)
    jnt_pos: local anchor position                           (njnt, 3)
    jnt_axis: local joint axis                               (njnt, 3)
    jnt_stiffness: stiffness coefficient                     (njnt,)
    jnt_range: joint limits                                  (njnt, 2)
    jnt_actfrcrange: range of total actuator force           (njnt, 2)
    jnt_margin: min distance for limit detection             (njnt,)
    jnt_limited_slide_hinge_adr: limited/slide/hinge jntadr
    dof_bodyid: id of dof's body                             (nv,)
    dof_jntid: id of dof's joint                             (nv,)
    dof_parentid: id of dof's parent; -1: none               (nv,)
    dof_Madr: dof address in M-diagonal                      (nv,)
    dof_armature: dof armature inertia/mass                  (nv,)
    dof_damping: damping coefficient                         (nv,)
    dof_invweight0: diag. inverse inertia in qpos0           (nv,)
    dof_tri_row: np.tril_indices                             (mjm.nv)[0]
    dof_tri_col: np.tril_indices                             (mjm.nv)[1]
    geom_type: geometric type (mjtGeom)                      (ngeom,)
    geom_contype: geom contact type                          (ngeom,)
    geom_conaffinity: geom contact affinity                  (ngeom,)
    geom_condim: contact dimensionality (1, 3, 4, 6)         (ngeom,)
    geom_bodyid: id of geom's body                           (ngeom,)
    geom_dataid: id of geom's mesh/hfield; -1: none          (ngeom,)
    geom_priority: geom contact priority                     (ngeom,)
    geom_solmix: mixing coef for solref/imp in geom pair     (ngeom,)
    geom_solref: constraint solver reference: contact        (ngeom, mjNREF)
    geom_solimp: constraint solver impedance: contact        (ngeom, mjNIMP)
    geom_size: geom-specific size parameters                 (ngeom, 3)
    geom_aabb: bounding box, (center, size)                  (ngeom, 6)
    geom_rbound: radius of bounding sphere                   (ngeom,)
    geom_pos: local position offset rel. to body             (ngeom, 3)
    geom_quat: local orientation offset rel. to body         (ngeom, 4)
    geom_friction: friction for (slide, spin, roll)          (ngeom, 3)
    geom_margin: detect contact if dist<margin               (ngeom,)
    geom_gap: include in solver if dist<margin-gap           (ngeom,)
    site_bodyid: id of site's body                           (nsite,)
    site_pos: local position offset rel. to body             (nsite, 3)
    site_quat: local orientation offset rel. to body         (nsite, 4)
    cam_mode: camera tracking mode (mjtCamLight)             (ncam,)
    cam_bodyid: id of camera's body                          (ncam,)
    cam_targetbodyid: id of targeted body; -1: none          (ncam,)
    cam_pos: position rel. to body frame                     (ncam, 3)
    cam_quat: orientation rel. to body frame                 (ncam, 4)
    cam_poscom0: global position rel. to sub-com in qpos0    (ncam, 3)
    cam_pos0: Cartesian camera position                      (nworld, ncam, 3)
    cam_mat0: Cartesian camera orientation                   (nworld, ncam, 3, 3)
    light_mode: light tracking mode (mjtCamLight)            (nlight,)
    light_bodyid: id of light's body                         (nlight,)
    light_targetbodyid: id of targeted body; -1: none        (nlight,)
    light_pos: position rel. to body frame                   (nlight, 3)
    light_dir: direction rel. to body frame                  (nlight, 3)
    light_poscom0: global position rel. to sub-com in qpos0  (nlight, 3)
    light_pos0: global position rel. to body in qpos0        (nworld, nlight, 3)
    light_dir0: global direction in qpos0                    (nworld, nlight, 3)
    mesh_vertadr: first vertex address                       (nmesh,)
    mesh_vertnum: number of vertices                         (nmesh,)
    mesh_vert: vertex positions for all meshes               (nmeshvert, 3)
    actuator_trntype: transmission type (mjtTrn)             (nu,)
    actuator_dyntype: dynamics type (mjtDyn)                 (nu,)
    actuator_gaintype: gain type (mjtGain)                   (nu,)
    actuator_biastype: bias type (mjtBias)                   (nu,)
    actuator_trnid: transmission id: joint, tendon, site     (nu, 2)
    actuator_actadr: first activation address; -1: stateless (nu,)
    actuator_ctrllimited: is control limited                 (nu,)
    actuator_forcelimited: is force limited                  (nu,)
    actuator_actlimited: is activation limited               (nu,)
    actuator_dynprm: dynamics parameters                     (nu, mjNDYN)
    actuator_gainprm: gain parameters                        (nu, mjNGAIN)
    actuator_biasprm: bias parameters                        (nu, mjNBIAS)
    actuator_ctrlrange: range of controls                    (nu, 2)
    actuator_forcerange: range of forces                     (nu, 2)
    actuator_actrange: range of activations                  (nu, 2)
    actuator_gear: scale length and transmitted force        (nu, 6)
    exclude_signature: body1 << 16 + body2                   (nexclude,)
    actuator_affine_bias_gain: affine bias/gain present
<<<<<<< HEAD
    tendon_adr: address of first object in tendon's path     (ntendon,)
    tendon_num: number of objects in tendon's path           (ntendon,)
    wrap_objid: object id: geom, site, joint                 (nwrap,)
    wrap_prm: divisor, joint coef, or site id                (nwrap,)
    wrap_type: wrap object type (mjtWrap)                    (nwrap,)
    tendon_jnt_adr: joint tendon address                     (<=nwrap,)
    wrap_jnt_adr: addresses for joint tendon wrap object     (<=nwrap,)
=======
    sensor_type: sensor type (mjtSensor)                     (nsensor,)
    sensor_datatype: numeric data type (mjtDataType)         (nsensor,)
    sensor_objtype: type of sensorized object (mjtObj)       (nsensor,)
    sensor_objid: id of sensorized object                    (nsensor,)
    sensor_reftype: type of reference frame (mjtObj)         (nsensor,)
    sensor_refid: id of reference frame; -1: global frame    (nsensor,)
    sensor_dim: number of scalar outputs                     (nsensor,)
    sensor_adr: address in sensor array                      (nsensor,)
    sensor_cutoff: cutoff for real and positive; 0: ignore   (nsensor,)
    sensor_pos_adr: addresses for position sensors           (<=nsensor,)
    sensor_vel_adr: addresses for velocity sensors           (<=nsensor,)
    sensor_acc_adr: addresses for acceleration sensors       (<=nsensor,)
>>>>>>> 12f11243
  """

  nq: int
  nv: int
  nu: int
  na: int
  nbody: int
  njnt: int
  ngeom: int
  nsite: int
  ncam: int
  nlight: int
  nexclude: int
  nmocap: int
  nM: int
<<<<<<< HEAD
  ntendon: int
  nwrap: int
=======
  nsensor: int
  nsensordata: int
>>>>>>> 12f11243
  nlsp: int  # warp only
  opt: Option
  stat: Statistic
  qpos0: wp.array(dtype=wp.float32, ndim=1)
  qpos_spring: wp.array(dtype=wp.float32, ndim=1)
  body_tree: wp.array(dtype=wp.int32, ndim=1)  # warp only
  body_treeadr: wp.array(dtype=wp.int32, ndim=1)  # warp only
  actuator_moment_offset_nv: wp.array(dtype=wp.int32, ndim=1)  # warp only
  actuator_moment_offset_nu: wp.array(dtype=wp.int32, ndim=1)  # warp only
  actuator_moment_tileadr: wp.array(dtype=wp.int32, ndim=1)  # warp only
  actuator_moment_tilesize_nv: wp.array(dtype=wp.int32, ndim=1)  # warp only
  actuator_moment_tilesize_nu: wp.array(dtype=wp.int32, ndim=1)  # warp only
  alpha_candidate: wp.array(dtype=wp.float32, ndim=1)  # warp only
  qM_fullm_i: wp.array(dtype=wp.int32, ndim=1)  # warp only
  qM_fullm_j: wp.array(dtype=wp.int32, ndim=1)  # warp only
  qM_mulm_i: wp.array(dtype=wp.int32, ndim=1)  # warp only
  qM_mulm_j: wp.array(dtype=wp.int32, ndim=1)  # warp only
  qM_madr_ij: wp.array(dtype=wp.int32, ndim=1)  # warp only
  qLD_update_tree: wp.array(dtype=wp.vec3i, ndim=1)  # warp only
  qLD_update_treeadr: wp.array(dtype=wp.int32, ndim=1)  # warp only
  M_rownnz: wp.array(dtype=wp.int32, ndim=1)
  M_rowadr: wp.array(dtype=wp.int32, ndim=1)
  M_colind: wp.array(dtype=wp.int32, ndim=1)
  mapM2M: wp.array(dtype=wp.int32, ndim=1)
  qLD_tile: wp.array(dtype=wp.int32, ndim=1)  # warp only
  qLD_tileadr: wp.array(dtype=wp.int32, ndim=1)  # warp only
  qLD_tilesize: wp.array(dtype=wp.int32, ndim=1)  # warp only
  body_parentid: wp.array(dtype=wp.int32, ndim=1)
  body_rootid: wp.array(dtype=wp.int32, ndim=1)
  body_weldid: wp.array(dtype=wp.int32, ndim=1)
  body_mocapid: wp.array(dtype=wp.int32, ndim=1)
  body_jntnum: wp.array(dtype=wp.int32, ndim=1)
  body_jntadr: wp.array(dtype=wp.int32, ndim=1)
  body_dofnum: wp.array(dtype=wp.int32, ndim=1)
  body_dofadr: wp.array(dtype=wp.int32, ndim=1)
  body_geomnum: wp.array(dtype=wp.int32, ndim=1)
  body_geomadr: wp.array(dtype=wp.int32, ndim=1)
  body_pos: wp.array(dtype=wp.vec3, ndim=1)
  body_quat: wp.array(dtype=wp.quat, ndim=1)
  body_ipos: wp.array(dtype=wp.vec3, ndim=1)
  body_iquat: wp.array(dtype=wp.quat, ndim=1)
  body_mass: wp.array(dtype=wp.float32, ndim=1)
  subtree_mass: wp.array(dtype=wp.float32, ndim=1)
  body_inertia: wp.array(dtype=wp.vec3, ndim=1)
  body_invweight0: wp.array(dtype=wp.float32, ndim=2)
  body_contype: wp.array(dtype=wp.int32, ndim=1)
  body_conaffinity: wp.array(dtype=wp.int32, ndim=1)
  jnt_type: wp.array(dtype=wp.int32, ndim=1)
  jnt_qposadr: wp.array(dtype=wp.int32, ndim=1)
  jnt_dofadr: wp.array(dtype=wp.int32, ndim=1)
  jnt_bodyid: wp.array(dtype=wp.int32, ndim=1)
  jnt_limited: wp.array(dtype=wp.int32, ndim=1)
  jnt_actfrclimited: wp.array(dtype=wp.bool, ndim=1)
  jnt_solref: wp.array(dtype=wp.vec2, ndim=1)
  jnt_solimp: wp.array(dtype=vec5, ndim=1)
  jnt_pos: wp.array(dtype=wp.vec3, ndim=1)
  jnt_axis: wp.array(dtype=wp.vec3, ndim=1)
  jnt_stiffness: wp.array(dtype=wp.float32, ndim=1)
  jnt_range: wp.array(dtype=wp.float32, ndim=2)
  jnt_actfrcrange: wp.array(dtype=wp.vec2, ndim=1)
  jnt_margin: wp.array(dtype=wp.float32, ndim=1)
  jnt_limited_slide_hinge_adr: wp.array(dtype=wp.int32, ndim=1)  # warp only
  dof_bodyid: wp.array(dtype=wp.int32, ndim=1)
  dof_jntid: wp.array(dtype=wp.int32, ndim=1)
  dof_parentid: wp.array(dtype=wp.int32, ndim=1)
  dof_Madr: wp.array(dtype=wp.int32, ndim=1)
  dof_armature: wp.array(dtype=wp.float32, ndim=1)
  dof_damping: wp.array(dtype=wp.float32, ndim=1)
  dof_invweight0: wp.array(dtype=wp.float32, ndim=1)
  dof_tri_row: wp.array(dtype=wp.int32, ndim=1)  # warp only
  dof_tri_col: wp.array(dtype=wp.int32, ndim=1)  # warp only
  geom_type: wp.array(dtype=wp.int32, ndim=1)
  geom_contype: wp.array(dtype=wp.int32, ndim=1)
  geom_conaffinity: wp.array(dtype=wp.int32, ndim=1)
  geom_condim: wp.array(dtype=wp.int32, ndim=1)
  geom_bodyid: wp.array(dtype=wp.int32, ndim=1)
  geom_dataid: wp.array(dtype=wp.int32, ndim=1)
  geom_priority: wp.array(dtype=wp.int32, ndim=1)
  geom_solmix: wp.array(dtype=wp.float32, ndim=1)
  geom_solref: wp.array(dtype=wp.vec2, ndim=1)
  geom_solimp: wp.array(dtype=vec5, ndim=1)
  geom_size: wp.array(dtype=wp.vec3, ndim=1)
  geom_aabb: wp.array(dtype=wp.vec3, ndim=2)
  geom_rbound: wp.array(dtype=wp.float32, ndim=1)
  geom_pos: wp.array(dtype=wp.vec3, ndim=1)
  geom_quat: wp.array(dtype=wp.quat, ndim=1)
  geom_friction: wp.array(dtype=wp.vec3, ndim=1)
  geom_margin: wp.array(dtype=wp.float32, ndim=1)
  geom_gap: wp.array(dtype=wp.float32, ndim=1)
  site_bodyid: wp.array(dtype=wp.int32, ndim=1)
  site_pos: wp.array(dtype=wp.vec3, ndim=1)
  site_quat: wp.array(dtype=wp.quat, ndim=1)
  cam_mode: wp.array(dtype=wp.int32, ndim=1)
  cam_bodyid: wp.array(dtype=wp.int32, ndim=1)
  cam_targetbodyid: wp.array(dtype=wp.int32, ndim=1)
  cam_pos: wp.array(dtype=wp.vec3, ndim=1)
  cam_quat: wp.array(dtype=wp.quat, ndim=1)
  cam_poscom0: wp.array(dtype=wp.vec3, ndim=1)
  cam_pos0: wp.array(dtype=wp.vec3, ndim=1)
  cam_mat0: wp.array(dtype=wp.mat33, ndim=1)
  light_mode: wp.array(dtype=wp.int32, ndim=1)
  light_bodyid: wp.array(dtype=wp.int32, ndim=1)
  light_targetbodyid: wp.array(dtype=wp.int32, ndim=1)
  light_pos: wp.array(dtype=wp.vec3, ndim=1)
  light_dir: wp.array(dtype=wp.vec3, ndim=1)
  light_poscom0: wp.array(dtype=wp.vec3, ndim=1)
  light_pos0: wp.array(dtype=wp.vec3, ndim=1)
  light_dir0: wp.array(dtype=wp.vec3, ndim=1)
  mesh_vertadr: wp.array(dtype=wp.int32, ndim=1)
  mesh_vertnum: wp.array(dtype=wp.int32, ndim=1)
  mesh_vert: wp.array(dtype=wp.vec3, ndim=1)
  actuator_trntype: wp.array(dtype=wp.int32, ndim=1)
  actuator_dyntype: wp.array(dtype=wp.int32, ndim=1)
  actuator_gaintype: wp.array(dtype=wp.int32, ndim=1)
  actuator_biastype: wp.array(dtype=wp.int32, ndim=1)
  actuator_trnid: wp.array(dtype=wp.int32, ndim=2)
  actuator_actadr: wp.array(dtype=wp.int32, ndim=1)
  actuator_ctrllimited: wp.array(dtype=wp.bool, ndim=1)
  actuator_forcelimited: wp.array(dtype=wp.bool, ndim=1)
  actuator_actlimited: wp.array(dtype=wp.bool, ndim=1)
  actuator_dynprm: wp.array(dtype=vec10f, ndim=1)
  actuator_gainprm: wp.array(dtype=wp.float32, ndim=2)
  actuator_biasprm: wp.array(dtype=wp.float32, ndim=2)
  actuator_ctrlrange: wp.array(dtype=wp.vec2, ndim=1)
  actuator_forcerange: wp.array(dtype=wp.vec2, ndim=1)
  actuator_actrange: wp.array(dtype=wp.vec2, ndim=1)
  actuator_gear: wp.array(dtype=wp.spatial_vector, ndim=1)
  exclude_signature: wp.array(dtype=wp.int32, ndim=1)
  actuator_affine_bias_gain: bool  # warp only
<<<<<<< HEAD
  tendon_adr: wp.array(dtype=wp.int32, ndim=1)
  tendon_num: wp.array(dtype=wp.int32, ndim=1)
  wrap_objid: wp.array(dtype=wp.int32, ndim=1)
  wrap_prm: wp.array(dtype=wp.float32, ndim=1)
  wrap_type: wp.array(dtype=wp.int32, ndim=1)
  tendon_jnt_adr: wp.array(dtype=wp.int32, ndim=1)  # warp only
  wrap_jnt_adr: wp.array(dtype=wp.int32, ndim=1)  # warp only
=======
  sensor_type: wp.array(dtype=wp.int32, ndim=1)
  sensor_datatype: wp.array(dtype=wp.int32, ndim=1)
  sensor_objtype: wp.array(dtype=wp.int32, ndim=1)
  sensor_objid: wp.array(dtype=wp.int32, ndim=1)
  sensor_reftype: wp.array(dtype=wp.int32, ndim=1)
  sensor_refid: wp.array(dtype=wp.int32, ndim=1)
  sensor_dim: wp.array(dtype=wp.int32, ndim=1)
  sensor_adr: wp.array(dtype=wp.int32, ndim=1)
  sensor_cutoff: wp.array(dtype=wp.float32, ndim=1)
  sensor_pos_adr: wp.array(dtype=wp.int32, ndim=1)  # warp only
  sensor_vel_adr: wp.array(dtype=wp.int32, ndim=1)  # warp only
  sensor_acc_adr: wp.array(dtype=wp.int32, ndim=1)  # warp only
>>>>>>> 12f11243


@wp.struct
class Contact:
  """Contact data.

  Attributes:
    dist: distance between nearest points; neg: penetration
    pos: position of contact point: midpoint between geoms
    frame: normal is in [0-2], points from geom[0] to geom[1]
    includemargin: include if dist<includemargin=margin-gap
    friction: tangent1, 2, spin, roll1, 2
    solref: constraint solver reference, normal direction
    solreffriction: constraint solver reference, friction directions
    solimp: constraint solver impedance
    dim: contact space dimensionality: 1, 3, 4 or 6
    geom: geom ids; -1 for flex
    efc_address: address in efc; -1: not included
    worldid: world id
  """

  dist: wp.array(dtype=wp.float32, ndim=1)
  pos: wp.array(dtype=wp.vec3f, ndim=1)
  frame: wp.array(dtype=wp.mat33f, ndim=1)
  includemargin: wp.array(dtype=wp.float32, ndim=1)
  friction: wp.array(dtype=vec5, ndim=1)
  solref: wp.array(dtype=wp.vec2f, ndim=1)
  solreffriction: wp.array(dtype=wp.vec2f, ndim=1)
  solimp: wp.array(dtype=vec5, ndim=1)
  dim: wp.array(dtype=wp.int32, ndim=1)
  geom: wp.array(dtype=wp.vec2i, ndim=1)
  efc_address: wp.array(dtype=wp.int32, ndim=2)
  worldid: wp.array(dtype=wp.int32, ndim=1)


@wp.struct
class Data:
  """Dynamic state that updates each step.

  Attributes:
    ncon: number of detected contacts                           ()
    nl: number of limit constraints                             ()
    nefc: number of constraints                                 (nworld,)
    time: simulation time                                       ()
    qpos: position                                              (nworld, nq)
    qvel: velocity                                              (nworld, nv)
    act: actuator activation                                    (nworld, na)
    qacc_warmstart: acceleration used for warmstart             (nworld, nv)
    ctrl: control                                               (nworld, nu)
    qfrc_applied: applied generalized force                     (nworld, nv)
    xfrc_applied: applied Cartesian force/torque                (nworld, nbody, 6)
    mocap_pos: position of mocap bodies                         (nworld, nmocap, 3)
    mocap_quat: orientation of mocap bodies                     (nworld, nmocap, 4)
    qacc: acceleration                                          (nworld, nv)
    act_dot: time-derivative of actuator activation             (nworld, na)
    xpos: Cartesian position of body frame                      (nworld, nbody, 3)
    xquat: Cartesian orientation of body frame                  (nworld, nbody, 4)
    xmat: Cartesian orientation of body frame                   (nworld, nbody, 3, 3)
    xipos: Cartesian position of body com                       (nworld, nbody, 3)
    ximat: Cartesian orientation of body inertia                (nworld, nbody, 3, 3)
    xanchor: Cartesian position of joint anchor                 (nworld, njnt, 3)
    xaxis: Cartesian joint axis                                 (nworld, njnt, 3)
    geom_xpos: Cartesian geom position                          (nworld, ngeom, 3)
    geom_xmat: Cartesian geom orientation                       (nworld, ngeom, 3, 3)
    site_xpos: Cartesian site position                          (nworld, nsite, 3)
    site_xmat: Cartesian site orientation                       (nworld, nsite, 3, 3)
    cam_xpos: Cartesian camera position                         (nworld, ncam, 3)
    cam_xmat: Cartesian camera orientation                      (nworld, ncam, 3, 3)
    light_xpos: Cartesian light position                        (nworld, nlight, 3)
    light_xdir: Cartesian light direction                       (nworld, nlight, 3)
    subtree_com: center of mass of each subtree                 (nworld, nbody, 3)
    cdof: com-based motion axis of each dof (rot:lin)           (nworld, nv, 6)
    cinert: com-based body inertia and mass                     (nworld, nbody, 10)
    actuator_length: actuator lengths                           (nworld, nu)
    actuator_moment: actuator moments                           (nworld, nu, nv)
    crb: com-based composite inertia and mass                   (nworld, nbody, 10)
    qM: total inertia (sparse) (nworld, 1, nM) or               (nworld, nv, nv) if dense
    qLD: L'*D*L factorization of M (sparse) (nworld, 1, nM) or  (nworld, nv, nv) if dense
    qLDiagInv: 1/diag(D)                                        (nworld, nv)
    actuator_velocity: actuator velocities                      (nworld, nu)
    cvel: com-based velocity (rot:lin)                          (nworld, nbody, 6)
    cdof_dot: time-derivative of cdof (rot:lin)                 (nworld, nv, 6)
    qfrc_bias: C(qpos,qvel)                                     (nworld, nv)
    qfrc_spring: passive spring force                           (nworld, nv)
    qfrc_damper: passive damper force                           (nworld, nv)
    qfrc_passive: total passive force                           (nworld, nv)
    actuator_force: actuator force in actuation space           (nworld, nu)
    qfrc_actuator: actuator force                               (nworld, nv)
    qfrc_smooth: net unconstrained force                        (nworld, nv)
    qacc_smooth: unconstrained acceleration                     (nworld, nv)
    qfrc_constraint: constraint force                           (nworld, nv)
    contact: contact data
    efc: constraint data
    nworld: number of worlds                                    ()
    nconmax: maximum number of contacts                         ()
    njmax: maximum number of constraints                        ()
    rne_cacc: arrays used for smooth.rne                        (nworld, nbody, 6)
    rne_cfrc: arrays used for smooth.rne                        (nworld, nbody, 6)
    qfrc_integration: temporary array for integration           (nworld, nv)
    qacc_integration: temporary array for integration           (nworld, nv)
    act_vel_integration: temporary array for integration        (nworld, nu)
    qM_integration: temporary array for integration             (same shape as qM)
    qLD_integration: temporary array for integration            (same shape as qLD)
    qLDiagInv_integration: temporary array for integration      (nworld, nv)
    boxes_sorted: min, max of sorted bounding boxes             (nworld, ngeom, 2)
    box_projections_lower: broadphase context                   (2*nworld, ngeom)
    box_projections_upper: broadphase context                   (nworld, ngeom)
    box_sorting_indexer: broadphase context                     (2*nworld, ngeom)
    ranges: broadphase context                                  (nworld, ngeom)
    cumulative_sum: broadphase context                          (nworld*ngeom,)
    segment_indices: broadphase context                         (nworld+1,)
    dyn_geom_aabb: dynamic geometry axis-aligned bounding boxes (nworld, ngeom, 2)
    collision_pair: collision pairs from broadphase             (nconmax,)
    collision_type: collision types from broadphase             (nconmax,)
    collision_worldid: collision world ids from broadphase      (nconmax,)
    ncollision: collision count from broadphase                 ()
<<<<<<< HEAD
    ten_length: tendon lengths                                  (ntendon,)
    ten_J: tendon Jacobian                                      (ntendon, nv)
=======
    sensordata: sensor data array                               (nsensordata,)
>>>>>>> 12f11243
  """

  ncon: wp.array(dtype=wp.int32, ndim=1)
  nl: int
  nefc: wp.array(dtype=wp.int32, ndim=1)
  time: float
  qpos: wp.array(dtype=wp.float32, ndim=2)
  qvel: wp.array(dtype=wp.float32, ndim=2)
  act: wp.array(dtype=wp.float32, ndim=2)
  qacc_warmstart: wp.array(dtype=wp.float32, ndim=2)
  ctrl: wp.array(dtype=wp.float32, ndim=2)
  qfrc_applied: wp.array(dtype=wp.float32, ndim=2)
  xfrc_applied: wp.array(dtype=wp.spatial_vector, ndim=2)
  mocap_pos: wp.array(dtype=wp.vec3, ndim=2)
  mocap_quat: wp.array(dtype=wp.quat, ndim=2)
  qacc: wp.array(dtype=wp.float32, ndim=2)
  act_dot: wp.array(dtype=wp.float32, ndim=2)
  xpos: wp.array(dtype=wp.vec3, ndim=2)
  xquat: wp.array(dtype=wp.quat, ndim=2)
  xmat: wp.array(dtype=wp.mat33, ndim=2)
  xipos: wp.array(dtype=wp.vec3, ndim=2)
  ximat: wp.array(dtype=wp.mat33, ndim=2)
  xanchor: wp.array(dtype=wp.vec3, ndim=2)
  xaxis: wp.array(dtype=wp.vec3, ndim=2)
  geom_xpos: wp.array(dtype=wp.vec3, ndim=2)
  geom_xmat: wp.array(dtype=wp.mat33, ndim=2)
  site_xpos: wp.array(dtype=wp.vec3, ndim=2)
  site_xmat: wp.array(dtype=wp.mat33, ndim=2)
  cam_xpos: wp.array(dtype=wp.vec3, ndim=2)
  cam_xmat: wp.array(dtype=wp.mat33, ndim=2)
  light_xpos: wp.array(dtype=wp.vec3, ndim=2)
  light_xdir: wp.array(dtype=wp.vec3, ndim=2)
  subtree_com: wp.array(dtype=wp.vec3, ndim=2)
  cdof: wp.array(dtype=wp.spatial_vector, ndim=2)
  cinert: wp.array(dtype=vec10, ndim=2)
  actuator_length: wp.array(dtype=wp.float32, ndim=2)
  actuator_moment: wp.array(dtype=wp.float32, ndim=3)
  crb: wp.array(dtype=vec10, ndim=2)
  qM: wp.array(dtype=wp.float32, ndim=3)
  qLD: wp.array(dtype=wp.float32, ndim=3)
  qLDiagInv: wp.array(dtype=wp.float32, ndim=2)
  actuator_velocity: wp.array(dtype=wp.float32, ndim=2)
  cvel: wp.array(dtype=wp.spatial_vector, ndim=2)
  cdof_dot: wp.array(dtype=wp.spatial_vector, ndim=2)
  qfrc_bias: wp.array(dtype=wp.float32, ndim=2)
  qfrc_spring: wp.array(dtype=wp.float32, ndim=2)
  qfrc_damper: wp.array(dtype=wp.float32, ndim=2)
  qfrc_passive: wp.array(dtype=wp.float32, ndim=2)
  actuator_force: wp.array(dtype=wp.float32, ndim=2)
  qfrc_actuator: wp.array(dtype=wp.float32, ndim=2)
  qfrc_smooth: wp.array(dtype=wp.float32, ndim=2)
  qacc_smooth: wp.array(dtype=wp.float32, ndim=2)
  qfrc_constraint: wp.array(dtype=wp.float32, ndim=2)
  contact: Contact
  efc: Constraint
  nworld: int
  nconmax: int
  njmax: int
  rne_cacc: wp.array(dtype=wp.spatial_vector, ndim=2)
  rne_cfrc: wp.array(dtype=wp.spatial_vector, ndim=2)
  qfrc_integration: wp.array(dtype=wp.float32, ndim=2)
  qacc_integration: wp.array(dtype=wp.float32, ndim=2)
  act_vel_integration: wp.array(dtype=wp.float32, ndim=2)
  qM_integration: wp.array(dtype=wp.float32, ndim=3)
  qLD_integration: wp.array(dtype=wp.float32, ndim=3)
  qLDiagInv_integration: wp.array(dtype=wp.float32, ndim=2)

  # sweep-and-prune broadphase
  sap_geom_sort: wp.array(dtype=wp.vec4, ndim=2)
  sap_projection_lower: wp.array(dtype=wp.float32, ndim=2)
  sap_projection_upper: wp.array(dtype=wp.float32, ndim=2)
  sap_sort_index: wp.array(dtype=wp.int32, ndim=2)
  sap_range: wp.array(dtype=wp.int32, ndim=2)
  sap_cumulative_sum: wp.array(dtype=wp.int32, ndim=1)
  sap_segment_index: wp.array(dtype=wp.int32, ndim=1)

  # collision driver
  collision_pair: wp.array(dtype=wp.vec2i, ndim=1)
  collision_worldid: wp.array(dtype=wp.int32, ndim=1)
  ncollision: wp.array(dtype=wp.int32, ndim=1)

<<<<<<< HEAD
  # tendon
  ten_length: wp.array(dtype=wp.float32, ndim=2)
  ten_J: wp.array(dtype=wp.float32, ndim=3)
=======
  # sensors
  sensordata: wp.array(dtype=wp.float32, ndim=2)
>>>>>>> 12f11243
<|MERGE_RESOLUTION|>--- conflicted
+++ resolved
@@ -418,13 +418,10 @@
     nexclude: number of excluded geom pairs                  ()
     nmocap: number of mocap bodies                           ()
     nM: number of non-zeros in sparse inertia matrix         ()
-<<<<<<< HEAD
     ntendon: number of tendons                               ()
     nwrap: number of wrap objects in all tendon paths        ()
-=======
     nsensor: number of sensors                               ()
     nsensordata: number of elements in sensor data vector    ()
->>>>>>> 12f11243
     nlsp: number of step sizes for parallel linsearch        ()
     opt: physics options
     stat: model statistics
@@ -554,7 +551,6 @@
     actuator_gear: scale length and transmitted force        (nu, 6)
     exclude_signature: body1 << 16 + body2                   (nexclude,)
     actuator_affine_bias_gain: affine bias/gain present
-<<<<<<< HEAD
     tendon_adr: address of first object in tendon's path     (ntendon,)
     tendon_num: number of objects in tendon's path           (ntendon,)
     wrap_objid: object id: geom, site, joint                 (nwrap,)
@@ -562,7 +558,6 @@
     wrap_type: wrap object type (mjtWrap)                    (nwrap,)
     tendon_jnt_adr: joint tendon address                     (<=nwrap,)
     wrap_jnt_adr: addresses for joint tendon wrap object     (<=nwrap,)
-=======
     sensor_type: sensor type (mjtSensor)                     (nsensor,)
     sensor_datatype: numeric data type (mjtDataType)         (nsensor,)
     sensor_objtype: type of sensorized object (mjtObj)       (nsensor,)
@@ -575,7 +570,6 @@
     sensor_pos_adr: addresses for position sensors           (<=nsensor,)
     sensor_vel_adr: addresses for velocity sensors           (<=nsensor,)
     sensor_acc_adr: addresses for acceleration sensors       (<=nsensor,)
->>>>>>> 12f11243
   """
 
   nq: int
@@ -591,13 +585,10 @@
   nexclude: int
   nmocap: int
   nM: int
-<<<<<<< HEAD
   ntendon: int
   nwrap: int
-=======
   nsensor: int
   nsensordata: int
->>>>>>> 12f11243
   nlsp: int  # warp only
   opt: Option
   stat: Statistic
@@ -727,7 +718,6 @@
   actuator_gear: wp.array(dtype=wp.spatial_vector, ndim=1)
   exclude_signature: wp.array(dtype=wp.int32, ndim=1)
   actuator_affine_bias_gain: bool  # warp only
-<<<<<<< HEAD
   tendon_adr: wp.array(dtype=wp.int32, ndim=1)
   tendon_num: wp.array(dtype=wp.int32, ndim=1)
   wrap_objid: wp.array(dtype=wp.int32, ndim=1)
@@ -735,7 +725,6 @@
   wrap_type: wp.array(dtype=wp.int32, ndim=1)
   tendon_jnt_adr: wp.array(dtype=wp.int32, ndim=1)  # warp only
   wrap_jnt_adr: wp.array(dtype=wp.int32, ndim=1)  # warp only
-=======
   sensor_type: wp.array(dtype=wp.int32, ndim=1)
   sensor_datatype: wp.array(dtype=wp.int32, ndim=1)
   sensor_objtype: wp.array(dtype=wp.int32, ndim=1)
@@ -748,7 +737,6 @@
   sensor_pos_adr: wp.array(dtype=wp.int32, ndim=1)  # warp only
   sensor_vel_adr: wp.array(dtype=wp.int32, ndim=1)  # warp only
   sensor_acc_adr: wp.array(dtype=wp.int32, ndim=1)  # warp only
->>>>>>> 12f11243
 
 
 @wp.struct
@@ -865,12 +853,9 @@
     collision_type: collision types from broadphase             (nconmax,)
     collision_worldid: collision world ids from broadphase      (nconmax,)
     ncollision: collision count from broadphase                 ()
-<<<<<<< HEAD
     ten_length: tendon lengths                                  (ntendon,)
     ten_J: tendon Jacobian                                      (ntendon, nv)
-=======
     sensordata: sensor data array                               (nsensordata,)
->>>>>>> 12f11243
   """
 
   ncon: wp.array(dtype=wp.int32, ndim=1)
@@ -952,11 +937,9 @@
   collision_worldid: wp.array(dtype=wp.int32, ndim=1)
   ncollision: wp.array(dtype=wp.int32, ndim=1)
 
-<<<<<<< HEAD
   # tendon
   ten_length: wp.array(dtype=wp.float32, ndim=2)
   ten_J: wp.array(dtype=wp.float32, ndim=3)
-=======
+
   # sensors
-  sensordata: wp.array(dtype=wp.float32, ndim=2)
->>>>>>> 12f11243
+  sensordata: wp.array(dtype=wp.float32, ndim=2)