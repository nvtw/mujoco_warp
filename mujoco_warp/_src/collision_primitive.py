# Copyright 2025 The Newton Developers
#
# Licensed under the Apache License, Version 2.0 (the "License");
# you may not use this file except in compliance with the License.
# You may obtain a copy of the License at
#
#     http://www.apache.org/licenses/LICENSE-2.0
#
# Unless required by applicable law or agreed to in writing, software
# distributed under the License is distributed on an "AS IS" BASIS,
# WITHOUT WARRANTIES OR CONDITIONS OF ANY KIND, either express or implied.
# See the License for the specific language governing permissions and
# limitations under the License.
# ==============================================================================

import warp as wp

from .math import closest_segment_point
from .math import closest_segment_to_segment_points
from .math import make_frame
from .math import normalize_with_norm
from .types import Data
from .types import GeomType
from .types import Model


@wp.struct
class Geom:
  pos: wp.vec3
  rot: wp.mat33
  normal: wp.vec3
  size: wp.vec3
  vertadr: int
  vertnum: int


@wp.func
def _geom(
  gid: int,
  m: Model,
  geom_xpos: wp.array(dtype=wp.vec3),
  geom_xmat: wp.array(dtype=wp.mat33),
) -> Geom:
  geom = Geom()
  geom.pos = geom_xpos[gid]
  rot = geom_xmat[gid]
  geom.rot = rot
  geom.size = m.geom_size[gid]
  geom.normal = wp.vec3(rot[0, 2], rot[1, 2], rot[2, 2])  # plane
  dataid = m.geom_dataid[gid]
  if dataid >= 0:
    geom.vertadr = m.mesh_vertadr[dataid]
    geom.vertnum = m.mesh_vertnum[dataid]
  else:
    geom.vertadr = -1
    geom.vertnum = -1

  return geom


@wp.func
def write_contact(
  d: Data,
  dist: float,
  pos: wp.vec3,
  frame: wp.mat33,
  margin: float,
  geoms: wp.vec2i,
  worldid: int,
):
  active = (dist - margin) < 0
  if active:
    index = wp.atomic_add(d.ncon, 0, 1)
    if index < d.nconmax:
      d.contact.dist[index] = dist
      d.contact.pos[index] = pos
      d.contact.frame[index] = frame
      d.contact.geom[index] = geoms
      d.contact.worldid[index] = worldid


@wp.func
def _plane_sphere(
  plane_normal: wp.vec3, plane_pos: wp.vec3, sphere_pos: wp.vec3, sphere_radius: float
):
  dist = wp.dot(sphere_pos - plane_pos, plane_normal) - sphere_radius
  pos = sphere_pos - plane_normal * (sphere_radius + 0.5 * dist)
  return dist, pos


@wp.func
def plane_sphere(
  plane: Geom,
  sphere: Geom,
  worldid: int,
  d: Data,
  margin: float,
  geom_indices: wp.vec2i,
):
  dist, pos = _plane_sphere(plane.normal, plane.pos, sphere.pos, sphere.size[0])

  write_contact(d, dist, pos, make_frame(plane.normal), margin, geom_indices, worldid)


@wp.func
def _sphere_sphere(
  pos1: wp.vec3,
  radius1: float,
  pos2: wp.vec3,
  radius2: float,
  worldid: int,
  d: Data,
  margin: float,
  geom_indices: wp.vec2i,
):
  dir = pos2 - pos1
  dist = wp.length(dir)
  if dist == 0.0:
    n = wp.vec3(1.0, 0.0, 0.0)
  else:
    n = dir / dist
  dist = dist - (radius1 + radius2)
  pos = pos1 + n * (radius1 + 0.5 * dist)

  write_contact(d, dist, pos, make_frame(n), margin, geom_indices, worldid)


@wp.func
def _sphere_sphere_ext(
  pos1: wp.vec3,
  radius1: float,
  pos2: wp.vec3,
  radius2: float,
  worldid: int,
  d: Data,
  margin: float,
  geom_indices: wp.vec2i,
  mat1: wp.mat33,
  mat2: wp.mat33,
):
  dir = pos2 - pos1
  dist = wp.length(dir)
  if dist == 0.0:
    # Use cross product of z axes like MuJoCo
    axis1 = wp.vec3(mat1[0, 2], mat1[1, 2], mat1[2, 2])
    axis2 = wp.vec3(mat2[0, 2], mat2[1, 2], mat2[2, 2])
    n = wp.cross(axis1, axis2)
    n = wp.normalize(n)
  else:
    n = dir / dist
  dist = dist - (radius1 + radius2)
  pos = pos1 + n * (radius1 + 0.5 * dist)

  write_contact(d, dist, pos, make_frame(n), margin, geom_indices, worldid)


@wp.func
def sphere_sphere(
  sphere1: Geom,
  sphere2: Geom,
  worldid: int,
  d: Data,
  margin: float,
  geom_indices: wp.vec2i,
):
  _sphere_sphere(
    sphere1.pos,
    sphere1.size[0],
    sphere2.pos,
    sphere2.size[0],
    worldid,
    d,
    margin,
    geom_indices,
  )


@wp.func
def sphere_capsule(
  sphere: Geom,
  cap: Geom,
  worldid: int,
  d: Data,
  margin: float,
  geom_indices: wp.vec2i,
):
  """Calculates one contact between a sphere and a capsule."""
  axis = wp.vec3(cap.rot[0, 2], cap.rot[1, 2], cap.rot[2, 2])
  length = cap.size[1]
  segment = axis * length

  # Find closest point on capsule centerline to sphere center
  pt = closest_segment_point(cap.pos - segment, cap.pos + segment, sphere.pos)

  # Treat as sphere-sphere collision between sphere and closest point
  _sphere_sphere(
    sphere.pos, sphere.size[0], pt, cap.size[0], worldid, d, margin, geom_indices
  )


@wp.func
def capsule_capsule(
  cap1: Geom,
  cap2: Geom,
  worldid: int,
  d: Data,
  margin: float,
  geom_indices: wp.vec2i,
):
  axis1 = wp.vec3(cap1.rot[0, 2], cap1.rot[1, 2], cap1.rot[2, 2])
  axis2 = wp.vec3(cap2.rot[0, 2], cap2.rot[1, 2], cap2.rot[2, 2])
  length1 = cap1.size[1]
  length2 = cap2.size[1]
  seg1 = axis1 * length1
  seg2 = axis2 * length2

  pt1, pt2 = closest_segment_to_segment_points(
    cap1.pos - seg1,
    cap1.pos + seg1,
    cap2.pos - seg2,
    cap2.pos + seg2,
  )

  _sphere_sphere(pt1, cap1.size[0], pt2, cap2.size[0], worldid, d, margin, geom_indices)


@wp.func
def plane_capsule(
  plane: Geom,
  cap: Geom,
  worldid: int,
  d: Data,
  margin: float,
  geom_indices: wp.vec2i,
):
  """Calculates two contacts between a capsule and a plane."""
  n = plane.normal
  axis = wp.vec3(cap.rot[0, 2], cap.rot[1, 2], cap.rot[2, 2])
  # align contact frames with capsule axis
  b, b_norm = normalize_with_norm(axis - n * wp.dot(n, axis))

  if b_norm < 0.5:
    if -0.5 < n[1] and n[1] < 0.5:
      b = wp.vec3(0.0, 1.0, 0.0)
    else:
      b = wp.vec3(0.0, 0.0, 1.0)

  c = wp.cross(n, b)
  frame = wp.mat33(n[0], n[1], n[2], b[0], b[1], b[2], c[0], c[1], c[2])
  segment = axis * cap.size[1]

  dist1, pos1 = _plane_sphere(n, plane.pos, cap.pos + segment, cap.size[0])
  write_contact(d, dist1, pos1, frame, margin, geom_indices, worldid)

  dist2, pos2 = _plane_sphere(n, plane.pos, cap.pos - segment, cap.size[0])
  write_contact(d, dist2, pos2, frame, margin, geom_indices, worldid)


@wp.func
def plane_box(
  plane: Geom,
  box: Geom,
  worldid: int,
  d: Data,
  margin: float,
  geom_indices: wp.vec2i,
):
  count = int(0)
  corner = wp.vec3()
  dist = wp.dot(box.pos - plane.pos, plane.normal)

  # test all corners, pick bottom 4
  for i in range(8):
    # get corner in local coordinates
    corner.x = wp.where(i & 1, box.size.x, -box.size.x)
    corner.y = wp.where(i & 2, box.size.y, -box.size.y)
    corner.z = wp.where(i & 4, box.size.z, -box.size.z)

    # get corner in global coordinates relative to box center
    corner = box.rot * corner

    # compute distance to plane, skip if too far or pointing up
    ldist = wp.dot(plane.normal, corner)
    if dist + ldist > margin or ldist > 0:
      continue

    cdist = dist + ldist
    frame = make_frame(plane.normal)
    pos = corner + box.pos + (plane.normal * cdist / -2.0)
    write_contact(d, cdist, pos, frame, margin, geom_indices, worldid)
    count += 1
    if count >= 4:
      break


@wp.func
def sphere_cylinder(
  sphere: Geom,
  cylinder: Geom,
  worldid: int,
  d: Data,
  margin: float,
  geom_indices: wp.vec2i,
):
  axis = wp.vec3(
    cylinder.rot[0, 2],
    cylinder.rot[1, 2],
    cylinder.rot[2, 2],
  )

  vec = sphere.pos - cylinder.pos
  x = wp.dot(vec, axis)

  a_proj = axis * x
  p_proj = vec - a_proj
  p_proj_sqr = wp.dot(p_proj, p_proj)

  collide_side = wp.abs(x) < cylinder.size[1]
  collide_cap = p_proj_sqr < (cylinder.size[0] * cylinder.size[0])

  if collide_side and collide_cap:
    dist_cap = cylinder.size[1] - wp.abs(x)
    dist_radius = cylinder.size[0] - wp.sqrt(p_proj_sqr)

    if dist_cap < dist_radius:
      collide_side = False
    else:
      collide_cap = False

  # Side collision
  if collide_side:
    pos_target = cylinder.pos + a_proj
    _sphere_sphere_ext(
      sphere.pos,
      sphere.size[0],
      pos_target,
      cylinder.size[0],
      worldid,
      d,
      margin,
      geom_indices,
      sphere.rot,
      cylinder.rot,
    )
    return

  # Cap collision
  if collide_cap:
    if x > 0.0:
      # top cap
      pos_cap = cylinder.pos + axis * cylinder.size[1]
      plane_normal = axis
    else:
      # bottom cap
      pos_cap = cylinder.pos - axis * cylinder.size[1]
      plane_normal = -axis

    dist, pos_contact = _plane_sphere(plane_normal, pos_cap, sphere.pos, sphere.size[0])
    plane_normal = -plane_normal  # Flip normal after position calculation

    write_contact(
      d,
      dist,
      pos_contact,
      make_frame(plane_normal),
      margin,
      geom_indices,
      worldid,
    )

    return

  # Corner collision
  inv_len = 1.0 / wp.sqrt(p_proj_sqr)
  p_proj = p_proj * (cylinder.size[0] * inv_len)

  cap_offset = axis * (wp.sign(x) * cylinder.size[1])
  pos_corner = cylinder.pos + cap_offset + p_proj

  _sphere_sphere_ext(
    sphere.pos,
    sphere.size[0],
    pos_corner,
    0.0,
    worldid,
    d,
    margin,
    geom_indices,
    sphere.rot,
    cylinder.rot,
  )


@wp.kernel
def _primitive_narrowphase(
  m: Model,
  d: Data,
):
  tid = wp.tid()

  if tid >= d.ncollision[0]:
    return

  geoms = d.collision_pair[tid]
  worldid = d.collision_worldid[tid]

  g1 = geoms[0]
  g2 = geoms[1]
  type1 = m.geom_type[g1]
  type2 = m.geom_type[g2]

  geom1 = _geom(g1, m, d.geom_xpos[worldid], d.geom_xmat[worldid])
  geom2 = _geom(g2, m, d.geom_xpos[worldid], d.geom_xmat[worldid])

  margin = wp.max(m.geom_margin[g1], m.geom_margin[g2])

  # TODO(team): static loop unrolling to remove unnecessary branching
  if type1 == int(GeomType.PLANE.value) and type2 == int(GeomType.SPHERE.value):
    plane_sphere(geom1, geom2, worldid, d, margin, geoms)
  elif type1 == int(GeomType.SPHERE.value) and type2 == int(GeomType.SPHERE.value):
    sphere_sphere(geom1, geom2, worldid, d, margin, geoms)
  elif type1 == int(GeomType.PLANE.value) and type2 == int(GeomType.CAPSULE.value):
    plane_capsule(geom1, geom2, worldid, d, margin, geoms)
  elif type1 == int(GeomType.PLANE.value) and type2 == int(GeomType.BOX.value):
    plane_box(geom1, geom2, worldid, d, margin, geoms)
  elif type1 == int(GeomType.CAPSULE.value) and type2 == int(GeomType.CAPSULE.value):
    capsule_capsule(geom1, geom2, worldid, d, margin, geoms)
<<<<<<< HEAD
  elif type1 == int(GeomType.SPHERE.value) and type2 == int(GeomType.CYLINDER.value):
    sphere_cylinder(geom1, geom2, worldid, d, margin, geoms)
=======
  elif type1 == int(GeomType.SPHERE.value) and type2 == int(GeomType.CAPSULE.value):
    sphere_capsule(geom1, geom2, worldid, d, margin, geoms)
>>>>>>> 3e74fbbe


def primitive_narrowphase(m: Model, d: Data):
  # we need to figure out how to keep the overhead of this small - not launching anything
  # for pair types without collisions, as well as updating the launch dimensions.
  wp.launch(_primitive_narrowphase, dim=d.nconmax, inputs=[m, d])<|MERGE_RESOLUTION|>--- conflicted
+++ resolved
@@ -425,13 +425,10 @@
     plane_box(geom1, geom2, worldid, d, margin, geoms)
   elif type1 == int(GeomType.CAPSULE.value) and type2 == int(GeomType.CAPSULE.value):
     capsule_capsule(geom1, geom2, worldid, d, margin, geoms)
-<<<<<<< HEAD
+  elif type1 == int(GeomType.SPHERE.value) and type2 == int(GeomType.CAPSULE.value):
+    sphere_capsule(geom1, geom2, worldid, d, margin, geoms)
   elif type1 == int(GeomType.SPHERE.value) and type2 == int(GeomType.CYLINDER.value):
     sphere_cylinder(geom1, geom2, worldid, d, margin, geoms)
-=======
-  elif type1 == int(GeomType.SPHERE.value) and type2 == int(GeomType.CAPSULE.value):
-    sphere_capsule(geom1, geom2, worldid, d, margin, geoms)
->>>>>>> 3e74fbbe
 
 
 def primitive_narrowphase(m: Model, d: Data):
