--- conflicted
+++ resolved
@@ -203,7 +203,6 @@
           </worldbody>
         </mujoco>
         """,
-<<<<<<< HEAD
     "mesh_plane": """
         <mujoco>
           <asset>
@@ -214,7 +213,10 @@
             <body pos="0 0 1" euler="45 0 0">
               <freejoint/>
               <geom type="mesh" mesh="cube"/>
-=======
+            </body>
+          </worldbody>
+        </mujoco>
+        """,
     "sphere_box_shallow": """
         <mujoco>
           <worldbody>
@@ -233,7 +235,6 @@
             <body pos="-0.6 -0.6 0.7">
               <geom type="sphere" size="0.5"/>
               <freejoint/>
->>>>>>> 8b26735a
             </body>
           </worldbody>
         </mujoco>
